; #############################################################################
; ESMValTool CMORizer for ESACCI-LANDCOVER data
; #############################################################################
;
; Tier
;    Tier 2: other freely-available dataset.
;
; Source
;    ftp://anon-ftp.ceda.ac.uk/neodc/esacci/land_cover/data/land_cover_maps/
;
; Last access
;    20190110
;
; Download and processing instructions
;    Download the 3 NetCDF files for 2000, 2005 and 2010.
;    Download the CCI-LC Tools from:
;      http://maps.elie.ucl.ac.be/CCI/viewer/download/lc-user-tools-3.14.zip
;    Unpack and run the CCI-LC Tools on each of the NetCDF files as follows:
;      bash lc-user-tools-3.14/bin/aggregate-map.sh \
;        -PgridName=GEOGRAPHIC_LAT_LON -PnumMajorityClasses=1 \
;        -PoutputAccuracy=false -PoutputPFTClasses=true \
;        -PoutputLCCSClasses=false -PnumRows=360 <inputfile.nc>
;    Put the resulting processed data in input_dir_path.
;
; Caveat
;    The CCI-LC Tools must be applied before running this script.
;    The CCI-LC Tools require Java Version 7 or higher.
;    The input data are available for a single year and are copied over to
;    generate a time series over their time range of validity.
;
; Modification history
;    20190110-A_righ_ma: rewritten in NCL for v2.
;    20160714-A_muel_bn: written.
;
; #############################################################################
loadscript(getenv("esmvaltool_root") + "/utils/cmorizers/obs/interface.ncl")

begin

  ; Script name (for logger)
  DIAG_SCRIPT = "cmorize_obs_ESACCI-LANDCOVER.ncl"

  ; Source name
  OBSNAME = "ESACCI-LANDCOVER"

  ; Tier
  TIER = 2

  ; Years
  YEARS = (/2000, 2005, 2010/)

  ; Version
  VERSION = "L4-LCCS-Map-300m-P5Y-aggregated-0.500000Deg"

  ; MIP
  MIP = "Lmon"

  ; CMOR table
  CMOR_TABLE = \
    getenv("esmvaltool_root") + "/cmor/tables/cmip5/Tables/CMIP5_Lmon"

  ; Variable names
  VARIABLES = \
    (/"baresoilFrac", "cropFrac", "grassFrac", "shrubFrac", "treeFrac"/)

  ; Corresponding aggregation classes in the raw data
  CLASSES = [/"Bare_Soil", \
              "Managed_Grass", \
              "Natural_Grass", \
              (/"Shrub_Broadleaf_Deciduous",    \
                "Shrub_Broadleaf_Evergreen",    \
                "Shrub_Needleleaf_Evergreen"/), \
              (/"Tree_Broadleaf_Deciduous",  \
                "Tree_Broadleaf_Evergreen",  \
                "Tree_Needleleaf_Deciduous", \
                "Tree_Needleleaf_Evergreen"/)/]

end

begin

  do yy = 0, dimsizes(YEARS) - 1

    fname = \
      input_dir_path + "ESACCI-LC-" + VERSION + "-" + YEARS(yy) + "-v1.6.1.nc"

    f = addfile(fname, "r")

    ; Create time coordinate
    YEAR1 = YEARS(yy) - 2
    YEAR2 = YEARS(yy) + 2
    time = create_timec(YEAR1, YEAR2)

    do vv = 0, dimsizes(VARIABLES) - 1

      log_info("Processing variable " + VARIABLES(vv))

      ; Set classes to be added up
      class = CLASSES[vv]

      ; Save mask before adding up classes
      do cc = 0, dimsizes(class) - 1
        qq = f->$class(cc)$
        replace_ieeenan(qq, FILL, 0)
        qq@_FillValue = FILL
        tmp = ismissing(qq)
        delete(qq)
        if (cc.eq.0) then
          lmask = tmp
        else
          lmask := lmask .and. tmp
        end if
        delete(tmp)
      end do

      ; Add up classes
      do cc = 0, dimsizes(class) - 1
        log_info("  adding class " + class(cc))
        tmp = f->$class(cc)$
        replace_ieeenan(tmp, FILL, 0)
        tmp@_FillValue = FILL
        tmp = where(ismissing(tmp), 0., tmp)
        if (cc.eq.0) then
          xx = tmp
        else
          xx = xx + tmp
        end if
        delete(tmp)
      end do
      delete(class)

      ; Reapply mask of missing values
      xx = where(lmask, xx@_FillValue, xx)

      ; Define output array
      output = \
        new((/dimsizes(time), dimsizes(xx&lat), dimsizes(xx&lon)/), float)
      output!0 = "time"
      output&time = time
      output!1 = "lat"
      output&lat = xx&lat
      output!2 = "lon"
      output&lon = xx&lon
      output = conform(output, xx, (/1, 2/))
      delete(xx)

      ; Set standard fill value
      output@_FillValue = FILL

      ; Convert units
      output = output * 100
      output@units = "%"

      ; Format time coordinate
      ctime = time_attrib(output&time, YEAR1, YEAR2, "M")
      delete(output&time)
      output&time = ctime
      delete(ctime)

      ; Format latitude coordinate
      output = output(:, ::-1, :)
      clat = lat_attrib(output&lat)
      delete(output&lat)
      output&lat = clat
      delete(clat)

      ; Format longitude coordinate
      output = lonFlip(output)
      clon = lon_attrib(output&lon)
      delete(output&lon)
      output&lon = clon
      delete(clon)

      ; Set variable attributes
      tmp = var_attrib(output, VARIABLES(vv), CMOR_TABLE)
      delete(output)
      output = tmp
      delete(tmp)

      ; Special case for baresoilFrac: add auxiliary coordinate
      if (VARIABLES(vv).eq."baresoilFrac") then
        output@coordinates = "type"
      end if

      ; Set global attributes
<<<<<<< HEAD
      gAtt = True
      gAtt@history       = "Created on " + systemfunc("date")
      gAtt@host          = systemfunc("echo $HOST")
      gAtt@user          = systemfunc("echo $USER")
      gAtt@period        = YEAR1 + "-" + YEAR2
      gAtt@field         = FIELD
      gAtt@tier          = TIER
      gAtt@source        = "ftp://anon-ftp.ceda.ac.uk/neodc/esacci/" + \
        "land_cover/data/land_cover_maps/"
      gAtt@reference     = "Defourny, P., et al., ESA Land Cover " + \
        "Climate Change Initiative (ESA LC_cci) data, 2015"
      gAtt@title = OBSNAME + " data CMORized for the ESMValTool v2.0"
      gAtt@conventions = "CF/CMOR"
=======
      gAtt = set_global_atts( \
        OBSNAME, TIER, \
        "ftp://anon-ftp.ceda.ac.uk/neodc/esacci/land_cover/data/", \
        "Defourny et al.. ESA Land Cover " + \
        "Climate Change Initiative (ESA LC_cci) data, 2015", "")
>>>>>>> 2e5aa353

      ; Outfile
      fout = output_dir_path + \
        "OBS_" + OBSNAME + "_sat_" + VERSION + "_" + MIP + "_" + \
        VARIABLES(vv) + "_" + YEAR1 + "01-" + YEAR2 + "12.nc"

      ; Write variable
      write_nc(fout, VARIABLES(vv), output, gAtt)
      delete(gAtt)
      delete(output)

      ; Special case for baresoilFrac: add auxiliary coordinate
      if (VARIABLES(vv).eq."baresoilFrac") then
        type = tochar("bare_ground")
        type!0 = "strlen"
        type@long_name = "surface type"
        type@standard_name = "area_type"
        w = addfile(fout, "w")
        w->type = type
        delete(w)
      end if

    end do
  end do

end<|MERGE_RESOLUTION|>--- conflicted
+++ resolved
@@ -183,27 +183,11 @@
       end if
 
       ; Set global attributes
-<<<<<<< HEAD
-      gAtt = True
-      gAtt@history       = "Created on " + systemfunc("date")
-      gAtt@host          = systemfunc("echo $HOST")
-      gAtt@user          = systemfunc("echo $USER")
-      gAtt@period        = YEAR1 + "-" + YEAR2
-      gAtt@field         = FIELD
-      gAtt@tier          = TIER
-      gAtt@source        = "ftp://anon-ftp.ceda.ac.uk/neodc/esacci/" + \
-        "land_cover/data/land_cover_maps/"
-      gAtt@reference     = "Defourny, P., et al., ESA Land Cover " + \
-        "Climate Change Initiative (ESA LC_cci) data, 2015"
-      gAtt@title = OBSNAME + " data CMORized for the ESMValTool v2.0"
-      gAtt@conventions = "CF/CMOR"
-=======
       gAtt = set_global_atts( \
         OBSNAME, TIER, \
         "ftp://anon-ftp.ceda.ac.uk/neodc/esacci/land_cover/data/", \
         "Defourny et al.. ESA Land Cover " + \
         "Climate Change Initiative (ESA LC_cci) data, 2015", "")
->>>>>>> 2e5aa353
 
       ; Outfile
       fout = output_dir_path + \
