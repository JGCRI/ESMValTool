; #############################################################################
; ESMValTool CMORizer for AURA-TES data
; #############################################################################
;
; Tier
;    Tier 3: restricted dataset.
;
; Source
;    https://search.earthdata.nasa.gov/search?q=TL3O3M
;
; Last access
;    20181208
;
; Download and processing instructions
;    Select the V004 and V005 projects.
;    Download the script file for both projects.
;    To download the data use: wget -i <scriptfile>.
;    From the downloaded data, pick only the *.he5 files and put them in
;    input_dir_path.
;    Data is freely available, but a registration is required.
;
; Modification history
;    20190108-A_righ_ma: adapted to v2.
;    20140129-A_righ_ma: written.
;
; #############################################################################
loadscript(getenv("esmvaltool_root") + "/utils/cmorizers/obs/interface.ncl")

begin

  ; Script name (for logger)
  DIAG_SCRIPT = "cmorize_obs_AURA-TES.ncl"

  ; Source name
  OBSNAME = "AURA-TES"

  ; Tier
  TIER = 3

  ; Gridtype
  GRIDTYPE = "Nadir"

  ; Period
  YEAR1 = 2005
  YEAR2 = 2011

  ; MIP
  MIP = "Amon"

  ; CMOR table
  CMOR_TABLE = \
    getenv("esmvaltool_root") + "/cmor/tables/cmip5/Tables/CMIP5_Amon"

end

begin

  ; Create time coordinate
  timec = create_timec(YEAR1, YEAR2)
  datec = ut_calendar(timec, 0)

  ; Loop over time
  do tt = 0, dimsizes(timec) - 1

    yy = toint(datec(tt, 0))
    mm = toint(datec(tt, 1))

    log_info("Processing date " + yy + sprinti("%0.2i", mm))

    ; Find files
    fname  = input_dir_path + "TES-Aura_L3-O3-M" + \
      yy + "m" + sprinti("%0.2i", mm) + "_F01_10.he5"

    if (.not.isfilepresent(fname)) then  ; alternative name
      fname = input_dir_path + "TES-Aura_L3-O3-M" + \
        yy + "m" + sprinti("%0.2i", mm) + "_C01_F01_10.he5"
    end if

    if (.not.isfilepresent(fname)) then
      error_msg("w", DIAG_SCRIPT, "", "file missing, skipping this date")
      continue
    end if

    ; Read variable
    f = addfile(fname, "r")
    str = "O3_" + GRIDTYPE + "Grid"
    var = f->$str$

    ; Reorder
    d1 = "XDim_" + GRIDTYPE + "Grid"
    d2 = "YDim_" + GRIDTYPE + "Grid"
    d3 = "nLevels_" + GRIDTYPE + "Grid"
    tmp = var($d1$|:, $d2$|:, $d3$|:)
    delete(var)
    var = tmp
    delete(tmp)

    ; Read vertical coordinate
    str = "Pressure_" + GRIDTYPE + "Grid"
    press = f->$str$
    var!2 = "plev"
    var&plev = todouble(press)

    ; Create array
    if (.not.isdefined("outvar")) then
      outdim = array_append_record(dimsizes(timec), dimsizes(var), 0)
      outvar = new(outdim, float)
      outvar@_FillValue = var@_FillValue
    end if

    outvar(tt, :, :, :) = var
    delete(var)

  end do

  ; Rename coordinates
  outvar!0 = "time"
  outvar!1 = "lon"
  outvar!2 = "lat"

  ; Convert units [mol/mol] --> [1e9]
  outvar = outvar * 1.e9
  outvar@units = "1e9"

  ; Reorder
  output = outvar(time|:, plev|:, lat|:, lon|:)
  output = output(:, ::-1, :, :)
  output@_FillValue = FILL
  output&time = timec
  delete(outvar)

  ; Set variable attributes
  tmp = var_attrib(output, "tro3", CMOR_TABLE)
  delete(output)
  output = tmp
  delete(tmp)

  ; Format time coordinate
  ctime = time_attrib(output&time, YEAR1, YEAR2, "M")
  delete(output&time)
  output&time = ctime
  delete(ctime)

  ; Format vertical coordinate
  output!1 = "plev"
  output&plev = output&plev * 100.  ; [hPa] --> [Pa]
  output&plev@units = "Pa"
  output = output(:, ::-1, :, :)  ; bottom to top
  cplev = plev_attrib(output&plev)
  delete(output&plev)
  output&plev = cplev
  delete(cplev)

  ; Format latitude coordinate
  clat = lat_attrib(output&lat)
  delete(output&lat)
  output&lat = clat
  delete(clat)

  ; Format longitude coordinate
  output = lonFlip(output)
  clon = lon_attrib(output&lon)
  delete(output&lon)
  output&lon = clon
  delete(clon)

  ; Set global attributes
<<<<<<< HEAD
  gAtt = True
  gAtt@history       = "Created on " + systemfunc("date")
  gAtt@host          = systemfunc("echo $HOST")
  gAtt@user          = systemfunc("echo $USER")
  gAtt@period        = YEAR1 + "-" + YEAR2
  gAtt@field         = FIELD
  gAtt@tier          = TIER
  gAtt@source        = "https://search.earthdata.nasa.gov/"
  gAtt@reference     = "Beer, R., IEEE Trans. Geosci. Rem. Sens., " + \
    "44, 1102-1105, doi:10.1109/TGRS.2005.863716, 2006."
  gAtt@title = OBSNAME + " data CMORized for the ESMValTool v2.0"
  gAtt@conventions = "CF/CMOR"
=======
  gAtt = set_global_atts( \
    OBSNAME, TIER, \
    "https://search.earthdata.nasa.gov/search?q=TL3O3M", \
    "Beer, R., IEEE Trans. Geosci. Rem. Sens., " + \
    "doi:10.1109/TGRS.2005.863716, 2006", "")
>>>>>>> 2e5aa353

  ; Outfile
  fout = output_dir_path + \
    "OBS_" + OBSNAME + "_sat_1_" + MIP + "_tro3_" + \
    YEAR1 + "01-" + YEAR2 + "12.nc"

  ; Write variable
  write_nc(fout, "tro3", output, gAtt)
  delete(gAtt)
  delete(output)

end<|MERGE_RESOLUTION|>--- conflicted
+++ resolved
@@ -165,26 +165,11 @@
   delete(clon)
 
   ; Set global attributes
-<<<<<<< HEAD
-  gAtt = True
-  gAtt@history       = "Created on " + systemfunc("date")
-  gAtt@host          = systemfunc("echo $HOST")
-  gAtt@user          = systemfunc("echo $USER")
-  gAtt@period        = YEAR1 + "-" + YEAR2
-  gAtt@field         = FIELD
-  gAtt@tier          = TIER
-  gAtt@source        = "https://search.earthdata.nasa.gov/"
-  gAtt@reference     = "Beer, R., IEEE Trans. Geosci. Rem. Sens., " + \
-    "44, 1102-1105, doi:10.1109/TGRS.2005.863716, 2006."
-  gAtt@title = OBSNAME + " data CMORized for the ESMValTool v2.0"
-  gAtt@conventions = "CF/CMOR"
-=======
   gAtt = set_global_atts( \
     OBSNAME, TIER, \
     "https://search.earthdata.nasa.gov/search?q=TL3O3M", \
     "Beer, R., IEEE Trans. Geosci. Rem. Sens., " + \
     "doi:10.1109/TGRS.2005.863716, 2006", "")
->>>>>>> 2e5aa353
 
   ; Outfile
   fout = output_dir_path + \
