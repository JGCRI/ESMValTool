--- conflicted
+++ resolved
@@ -498,11 +498,7 @@
   roedenbeck13os: "Roedenbeck, C. et al., Ocean Sci., 9, 193-216, doi:10.5194/os-9-193-2013, 2013."
   roehrig13jclim: "Roehrig, R. et al., J. Climate, 26, 6471-6505, doi:10.1175/JCLI-D-12-00505.1, 2013."
   sperber12asl: "Sperber and Kim, Atmos. Sci. Lett., 13, 3, 187-193, doi:10.1002/asl.378, 2012."
-<<<<<<< HEAD
-  straus07jcli: "Straus, D.M., S. Corti, and F. Molteni. J. Climate, 20, 2251–2272, doi:10.1175/JCLI4070.1, 2007 "
-=======
   straus07jcli: "Straus, D.M., S. Corti, and F. Molteni. J. Climate, 20, 2251-2272, doi:10.1175/JCLI4070.1, 2007"
->>>>>>> 0dd60ebe
   stroeve07grl: "Stroeve, J. et al., Geophys. Res. Lett., 34, L09501, doi:10.1029/2007GL029703, 2007."
   taylor12: "Taylor et al., Nature, 489, 423-426, doi:10.1038/nature11377, 2012."
   takahashi14marchem: "Takahashi et al., Mar. Chem., 164, 95-125, doi:10.1016/j.marchem.2014.06.004, 2014."
