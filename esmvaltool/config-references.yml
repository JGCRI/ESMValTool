# Full list of authors and references for the currently implemented
# diagnostics.
#
# Add new entries alphabetically (for authors) or at the end of the
# respective lists. Do not change the current entries!
#

authors:
  # Core Team (PI and core developers)
  eyring_veronika:
    name: Eyring, Veronika
    institute: DLR, Germany
    email: veronika.eyring@dlr.de
    orcid: https://orcid.org/0000-0002-6887-4885
  andela_bouwe:
    name: Andela, Bouwe
    institute: NLeSC, Netherlands
    email: b.andela@esciencecenter.nl
    orcid: https://orcid.org/0000-0001-9005-8940
  broetz_bjoern:
    name: Broetz, Bjoern
    institute: DLR, Germany
    email: bjoern.broetz@dlr.de
    orcid:
  demora_lee:
    name: de Mora, Lee
    institute: PML, UK
    email: ledm@pml.ac.uK
    orcid: https://orcid.org/0000-0002-5080-3149
  drost_niels:
    name: Drost, Niels
    institute: NLeSC, Netherlands
    email: n.drost@esciencecenter.nl
    orcid:
  koldunov_nikolay:
    name: Koldunov, Nikolay
    institute: AWI, Germany
    email: nikolay.koldunov@awi.de
    orcid: https://orcid.org/0000-0002-3365-8146
  lauer_axel:
    name: Lauer, Axel
    institute: DLR, Germany
    email: axel.lauer@dlr.de
    orcid: https://orcid.org/0000-0002-9270-1044
  mueller_benjamin:
    name: Mueller, Benjamin
    institute: LMU, Germany
    email: b.mueller@iggf.geo.uni-muenchen.de
    orcid:
  predoi_valeriu:
    name: Predoi, Valeriu
    institute: URead, UK
    email: valeriu.predoi@ncas.ac.uk
    orcid: https://orcid.org/0000-0002-9729-6578
  righi_mattia:
    name: Righi, Mattia
    institute: DLR, Germany
    email: mattia.righi@dlr.de
    orcid: https://orcid.org/0000-0003-3827-5950
  schlund_manuel:
    name: Schlund, Manuel
    institute: DLR, Germany
    email: manuel.schlund@dlr.de
    orcid: https://orcid.org/0000-0001-5251-0158
  vegas-regidor_javier:
    name: Vegas-Regidor, Javier
    institute: BSC, Spain
    email: javier.vegas@bsc.es
    orcid: https://orcid.org/0000-0003-0096-4291
  # Development team
  aerts_jerom:
    name: Aerts, Jerom
    institute: University of Delft, Netherlands
    email: J.P.M.Aerts@tudelft.nl
    orcid:
  anav_alessandro:
    name: Anav, Alessandro
    institute: Univ. of Exeter, UK
    orcid: https://orcid.org/0000-0002-4217-7563
  andrews_oliver:
    name: Andrews, Oliver
    institute: Tyndall Centre, UK
    orcid: https://orcid.org/0000-0002-1921-475X
  arnone_enrico:
    name: Arnone, Enrico
    institute: ISAC-CNR, Torino, Italy
    orcid: https://orcid.org/0000-0001-6740-5051
  bellprat_omar:
    name: Bellprat, Omar
    institute: BSC, Spain
    orcid: https://orcid.org/0000-0001-6434-1793
  berg_peter:
    name: Berg, Peter
    institute: SMHI, Sweden
    orcid: https://orcid.org/0000-0002-1469-2568
  bock_lisa:
    name: Bock, Lisa
    institute: DLR, Germany
    orcid: https://orcid.org/0000-0001-7058-5938
  bojovic_dragana:
    name: Bojovic, Dragana
    institute: BSC, Spain
    orcid: https://orcid.org/0000-0001-7354-1885
  cagnazzo_chiara:
    name: Cagnazzo, Chiara
    institute: CNR, Italy
    orcid: https://orcid.org/0000-0002-2054-0448
  camphuijsen_jaro:
    name: Camphuijsen, Jaro
    institute: NLeSC, Netherlands
    orcid:
  capistrano_vinicius:
    name: Capistrano, Vinicius
    institute: INPE, Brazil
    orcid: https://orcid.org/0000-0001-8653-2312
  caron_louis-philippe:
    name: Caron, Louis-Philippe
    institute: BSC, Spain
    orcid: https://orcid.org/0000-0001-5221-0147
  chen_jack:
    name: Chen, Jack
    institute: NCAR, USA
    orcid:
  cionni_irene:
    name: Cionni, Irene
    institute: ENEA, Italy
    orcid: https://orcid.org/0000-0002-0591-9193
  cortesi_nicola:
    name: Cortesi, Nicola
    institute: BSC, Spain
    orcid: https://orcid.org/0000-0002-1442-9225
  crezee_bas:
    name: Crezee, Bas
    institute: ETH Zurich, Switzerland
    orcid: https://orcid.org/0000-0002-1774-1126
  mohr_christianwilhelm:
    name: Mohr, Christian Wilhelm
    institute: Cicero, Norway
    orcid: https://orcid.org/0000-0003-2656-1802
  davin_edouardleopold:
    name: Davin, Edouard Leopold
    institute: ETH Zurich, Switzerland
    orcid: https://orcid.org/0000-0003-3322-9330
  davini_paolo:
    name: Davini, Paolo
    institute: CNR-ISAC, Italy
    orcid: https://orcid.org/0000-0003-3389-7849
  ehbrecht_carsten:
    name: Ehbrecht, Carsten
    institute: DKRZ, Germany
    orcid:
  frank_franziska:
    name: Frank, Franziska
    institute: DLR, Germany
    orcid:
  fuckar_neven:
    name: Fuckar, Neven
    institute: BSC, Spain
    orcid:
  gainusa-bogdan_alina:
    name: Gainusa-Bogdan, Alina
    institute: France
    orcid: https://orcid.org/0000-0001-6147-1883
  gallego-elvira_belen:
    name: Gallego-Elvira, Belen
    institute: NERC, UK
    orcid: https://orcid.org/0000-0002-2328-0354
  gettelman_andrew:
    name: Gettelman, Andrew
    institute: NCAR, USA
    orcid: https://orcid.org/0000-0002-8284-2599
  gier_bettina:
    name: Gier, Bettina
    institute: University of Bremen, Germany
    orcid:
  gottschaldt_klaus-dirk:
    name: Gottschaldt, Klaus-Dirk
    institute: DLR, Germany
    orcid: https://orcid.org/0000-0002-2046-6137
  guemas_virginie:
    name: Guemas, Virginie
    institute: BSC, Spain
    orcid: https://orcid.org/0000-0002-6340-3558
  hagemann_stefan:
    name: Hagemann, Stefan
    institute: MPI-M, Germany
    orcid: https://orcid.org/0000-0001-5444-2945
  hansson_ulf:
    name: Hansson, Ulf
    institute: SMHI, Sweden
    orcid:
  vonhardenberg_jost:
    name: von Hardenberg, Jost
    institute: ISAC-CNR, Torino, Italy
    orcid: https://orcid.org/0000-0002-5312-8070
  hassler_birgit:
    name: Hassler, Birgit
    institute: DLR, Germany
    orcid: https://orcid.org/0000-0003-2724-709X
  hempelmann_nils:
    name: Hempelmann, Nils
    institute: IPSL, France
    orcid:
  hunter_alasdair:
    name: Hunter, Alasdair
    institute: BSC, Spain
    orcid: https://orcid.org/0000-0001-8365-3709
  hutjes_ronald:
    name: Hutjes, Ronald
    institute: Univ. of Wageningen, NL
    orcid:
  juckes_martin:
    name: Juckes, Martin
    institute: BADC, UK
    orcid:
  kadygrov_nikolay:
    name: Kadygrov, Nikolay
    institute: IPSL, France
    orcid:
  kindermann_stephan:
    name: Kindermann, Stephan
    institute: DKRZ, Germany
    orcid: https://orcid.org/0000-0001-9335-1093
  krasting_john:
    name: Krasting, John
    institute: NOAA, USA
    orcid: https://orcid.org/0000-0002-4650-9844
  lembo_valerio:
    name: Lembo, Valerio
    institute: CEN, University of Hamburg, Germany
    orcid: https://orcid.org/0000-0001-6085-5914
  levine_richard:
    name: Levine, Richard
    institute: MetOffice, UK
    orcid: https://orcid.org/0000-0003-1210-0415
  little_bill:
    name: Little, Bill
    institute: MetOffice, UK
    orcid:
  lledo_llorenc:
    name: Lledo, Llorenc
    institute: BSC, Spain
<<<<<<< HEAD
    email: llorenç.lledo 'at' bsc.es
  loos_sa:
    name: Loosveldt-Tomas, Saskia
    institute: BSC, Spain
    email: saskia.loosveldt 'at' bsc.es
  lore_ru:
=======
    orcid:
  lorenz_ruth:
>>>>>>> 985af8d3
    name: Lorenz, Ruth
    institute: ETH Zurich, Switzerland
    orcid: https://orcid.org/0000-0002-3986-1268
  lovato_tomas:
    name: Lovato, Tomas
    institute: CMCC, IT
    orcid: https://orcid.org/0000-0002-5188-6767
  makela_jarmo:
    name: Makela, Jarmo
    institute: FMI, Finland
    orcid:
  maloney_eric:
    name: Maloney, Eric
    institute: Colorado State University, USA
    orcid: https://orcid.org/0000-0002-2660-2611
  manubens_nicolau:
    name: Manubens, Nicolau
    institute: BSC, Spain
    orcid: https://orcid.org/0000-0002-0114-508X
  mason_erik:
    name: Mason, Erik
    institute: NOAA, USA
    orcid:
  sandstad_marit:
    name: Sandstad, Marit
    institute: Cicero, Norway
    orcid:
  massonnet_francois:
    name: Massonnet, Francois
    institute: Universite Catholique de Louvain, Belgium
    orcid:
  martin_gill:
    name: Martin, Gill
    institute: MetOffice, UK
    orcid: https://orcid.org/0000-0003-0851-6020
  mavilia_irene:
    name: Mavilia, Irene
    institute: ISAC-CNR, Bologna, Italy
    orcid: https://orcid.org/0000-0002-4938-2906
  mello_felipe:
    name: Mello, Felipe
    institute: INPE, Brazil
    orcid: https://orcid.org/0000-0002-8832-2869
  dalvi_mohit:
    name: Dalvi, Mohit
    institute: MetOffice, UK
    orcid: https://orcid.org/0000-0003-1669-0811
  nikulin_grigory:
    name: Nikulin, Grigory
    institute: SMHI, Sweden
    orcid: https://orcid.org/0000-0002-4226-8713
  nobre_paulo:
    name: Nobre, Paulo
    institute: INPE, Brazil
    orcid: https://orcid.org/0000-0001-9061-4556
  gonzalez-reviriego_nube:
    name: Gonzalez-Reviriego, Nube
    institute: BSC, Spain
    orcid: https://orcid.org/0000-0002-5919-6701
  oliveira_arildo:
    name: Oliveira, Arildo
    institute: INPE, Brazil
    orcid:
  perez-zanon_nuria:
    name: Perez-Zanon, Nuria
    institute: BSC, Spain
    orcid:
  phillips_adam:
    name: Phillips, Adam
    institute: NCAR, USA
    orcid: https://orcid.org/0000-0003-4859-8585
  pugh_thomas:
    name: Pugh, Thomas
    institute: KIT, Germany
    orcid:
  read_simon:
    name: Read, Simon
    institute: Univ. of Reading, UK
    orcid:
  ringer_mark:
    name: Ringer, Mark
    institute: MetOffice, UK
    orcid: https://orcid.org/0000-0003-4014-2583
  rio_catherine:
    name: Rio, Catherine
    institute: IPSL, France
    orcid: https://orcid.org/0000-0002-6590-7733
  roehrig_romain:
    name: Roehrig, Romain
    institute: MeteoFr, France
    orcid: https://orcid.org/0000-0002-3903-3841
  serva_federico:
    name: Serva, Federico
    institute: CNR, Italy
    orcid: https://orcid.org/0000-0002-7118-0817
  sommer_philipp:
    name: Sommer, Philipp
    institute: Univ. of Hamburg, Germany
    orcid:
  stacke_tobias:
    name: Stacke, Tobias
    institute: MPI-M, Germany
    orcid: https://orcid.org/0000-0003-4637-5337
  sterl_andreas:
    name: Sterl, Andreas
    institute: KNMI, Netherlands
    orcid: https://orcid.org/0000-0003-3457-0434
  swaminathan_ranjini:
    name: Swaminathan, Ranjini
    institute: University of Reading, UK
    orcid: https://orcid.org/0000-0001-5853-2673
  teichmann_claas:
    name: Teichmann, Claas
    institute: GERICS, Hamburg, Germany
    orcid:
  torralba_veronica:
    name: Torralba, Veronica
    institute: BSC, Spain
    orcid:
  tsushima_yoko:
    name: Tsushima, Yoko
    institute: MetOffice, UK
    orcid:
  vanulft_bert:
    name: van Ulft, Bert
    institute: KNMI, Netherlands
<<<<<<< HEAD
    email: bert.van.ulft 'at' knmi.nl
  vann_be:
    name: Vanniere, Benoit
    institute: Univ. of Reading, UK
    email: b.vanniere 'at' reading.ac.uk 
  vini_ca:
    name: Vinicius, Capistrano
    institute: INPE, Brazil
  walt_je:
=======
    orcid: https://orcid.org/0000-0001-8653-2312
  walton_jeremy:
>>>>>>> 985af8d3
    name: Walton, Jeremy
    institute: MetOffice, UK
    orcid: https://orcid.org/0000-0001-7372-178X
  wang_shiyu:
    name: Wang, Shiyu
    institute: SMHI, Sweden
    orcid:
  weigel_katja:
    name: Weigel, Katja
    institute: University of Bremen and DLR, Germany
    orcid: https://orcid.org/0000-0001-6133-7801
  wenzel_sabrina:
    name: Wenzel, Sabrina
    institute: DLR, Germany
    orcid:
  williams_keith:
    name: Williams, Keith
    institute: MetOffice, UK
    orcid:
  # Viewers (not active developers)
  balaji_venkatramani:
    name: Balaji, Venkatramani
    institute: GFDL, USA
    orcid:
  bunzel_felix:
    name: Bunzel, Felix
    institute: MPI-M, Germany
    orcid:
  charlton-perez_andrew:
    name: Charlton-Perez, Andrew
    institute: Univ. of Reading, UK
    orcid:
  corti_susanna:
    name: Corti, Susanna
    institute: ISAC-CNR, Torino, Italy
    orcid:
  dennis_john:
    name: Dennis, John
    institute: NCAR, USA
    orcid:
  graf_phoebe:
    name: Graf, Phoebe
    institute: DLR, Germany
    orcid:
  hegglin_michaela:
    name: Hegglin, Michaela
    institute: Univ. of Reading, UK
    orcid:
  hendricks_johannes:
    name: Hendricks, Johannes
    institute: DLR, Germany
    orcid:
  john_jasmin:
    name: John, Jasmin
    institute: NOAA, USA
    orcid:
  jones_colin:
    name: Jones, Colin
    institute: MetOffice, UK
    orcid:
  kaiser_christopher:
    name: Kaiser, Christopher
    institute: DLR, Germany
    orcid:
  karpechko_alexey:
    name: Karpechko, Alexey,
    institute: FMI, Finland
    orcid:
  lawrence_bryan:
    name: Lawrence, Bryan
    institute: STFC, UK
    orcid:
  mickelson_sheri:
    name: Mickelson, Sheri
    institute: NCAR, USA
    orcid:
  oconnor_fiona:
    name: OConnor, Fiona
    institute: MetOffice, UK
    orcid:
  radhakrishnan_aparna:
    name: Radhakrishnan, Aparna
    institute: GFDL, USA
    orcid:
  sellar_alistair:
    name: Sellar, Alistair
    institute: MetOffice, UK
    orcid:
  wyser_klaus:
    name: Wyser, Klaus
    institute: SMHI, Sweden
    orcid:
  # Former developers
  braeu_melanie:
    name: Braeu, Melanie
    institute: DLR, Germany
    orcid:
  duscha_christiane:
    name: Duscha, Christiane
    institute: DLR, Germany
    orcid:
  enright_clare:
    name: Enright, Clare
    institute: UEA, UK
    orcid:
  evaldsson_martin:
    name: Evaldsson, Martin
    institute: SMHI, Sweden
    orcid:
  haluszczynski_alexander:
    name: Haluszczynski, Alexander
    institute: DLR, Germany
    orcid:
  herman_michael:
    name: Herman, Michael
    institute: New Mexico Tech, USA
    orcid:
  huebner_michael:
    name: Huebner, Michael
    institute: DLR, Germany
    orcid:
  johnston_marston:
    name: Johnston, Marston
    institute: SMHI, Sweden
    orcid:
  klinger_carolin:
    name: Klinger, Carolin
    institute: DLR, Germany
    orcid:
  kolax_michael:
    name: Kolax, Michael
    institute: SMHI, Sweden
    orcid:
  kunert_dominik:
    name: Kunert, Dominik
    institute: DLR, Germany
    orcid:
  loew_alexander:
    name: Loew, Alexander
    institute: LMU, Germany
    orcid:
  neale_richard:
    name: Neale, Richard
    institute: NCAR, US
    orcid:
  orlowsky_boris:
    name: Orlowsky, Boris
    institute: ETH, Switzerland
    orcid:
  pascoe_stephen:
    name: Pascoe, Stephen
    institute: STFC, UK
    orcid:
  senftleben_daniel:
    name: Senftleben, Daniel
    institute: DLR, Germany
    orcid:
  stevens_mark:
    name: Stevens, Mark
    institute: NCAR, US
    orcid:
  # Former viewers (not active viewers)
  butchart_neal:
    name: Butchart, Neal
    institute: MetOffice, UK
    orcid:
  hassell_david:
    name: Hassell, David
    institute: Univ. of Reading, UK
    orcid:
  ivanova_detelina:
    name: Ivanova, Detelina
    institute: NERSC, Norway
    orcid:
  moise_aurel:
    name: Moise, Aurel
    institute: BOM, Australia
    orcid:
  pendlebury_diane:
    name: Pendlebury, Diane
    institute: Univ. of Toronto, Canada
    orcid:
  stepanova_daria:
    name: Stepanova, Daria
    institute: FMI, Finland
    orcid:
  tilmes_simone:
    name: Tilmes, Simone
    institute: NCAR, US
    orcid:

references:
  # If possible as: "[Last name] et al., [journal abbr.], doi:[doi], [year]."
  acknow_author: "Please acknowledge the author(s)."
  contact_authors: "Please contact the author(s) to discuss acknowledgment or co-authorship."
  acknow_project: "Please acknowledge the project(s)."
  alexander: "Alexander L.V., et al., J. Geophys. Res., 111, D05109, doi:10.1029/2005JD006290"
  anav13jclim: "Anav et al., J. Clim., 26, 6801-6843, doi:10.1175/JCLI-D-12-00417.1, 2013."
  andrews12grl: "Andrews et al., Geophys. Res. Lett., 39, L09712, doi:10.1029/2012GL051607, 2012."
  antonov10usgov: "Antonov, J. I. et al., World Ocean Atlas 2009, Volume 2: Salinity. S. Levitus, Ed. NOAA Atlas NESDIS 69, U.S. Government Printing Office, Washington, D.C., 184 pp., 2010."
  aquila11gmd: "Aquila et al., Geosci. Model Dev. 4, 325-355, doi:10.5194/gmd-4-325-2011, 2011."
  bakker14essd: "Bakker, D. C. E. et al., Earth Syst. Sci. Data, 6, 69-90, doi:10.5194/essd-6-69-2014, 2014."
  baldwin09qjrms: "Baldwin, D. P. et al., Q. J. R. Meteorol. Soc., 135, 1661-1672, doi:10.1002/qj.479, 2009"
  bianchi12gbc: "Bianchi, D. et al., Global Biogeochem. Cy., 26, GB2009, doi:10.1029/2011GB004209, 2012."
  cionni11acp: "Cionni et al., Atmos. Chem. Phys., 11, 11267-11292, doi:10.5194/acp-11-11267-2011, 2011."
  clivar09jclim: "CLIVAR Madden-Julian Oscillation Working Group, J. Climate, 22, 3006-3030, doi:10.1175/2008JCLI2731.1, 2009."
  collins13ipcc: "Collins, M. et al., Long-term climate change: Projections, Commitments, and Irreversibility, in: Climate Change 2013: the Physical Science Basis, contribution of Working Group I to the Fifth Assessment Report of the Intergovernmental Panel on Climate Change, edited by: Stocker, T. F., Qin, D., Plattner, G.-K., Tignor, M., Allen, S. K., Boschung, J., Nauels, A., Xia, Y., Bex, V., and Midgley, P. M., Cambridge University Press, Cambridge, UK and New York, NY, USA (2013)."
  corti99nat: "Corti, S. et al. Nature 398, 799-801, doi:10.1038/19745"
  cox18nature: "Cox, P. M. et al., Nature, 553, 319-322, doi:10.1038/nature25450, 2018."
  davini12jclim: "Davini P., C. Cagnazzo, S. Gualdi, and A. Navarra. J. Climate, 25, 6496-6509, doi: 10.1175/JCLI-D-12-00032.1, 2012"
  davini18: "Davini, P. MiLES - Mid Latitude Evaluation System. Zenodo. doi:10.5281/zenodo.1237837, 2018"
  deangelis15nat: "DeAngelis, A. M. et al., Nature, 528(7581), 249-253, doi:10.1038/nature15770, 2015."
  demora2018gmd: "de Mora et al., Geosci. Model Dev., 11, 4215-4240, doi:10.5194/gmd-11-4215-2018, 2018."
  dong08grl: "Dong, S. et al., J. Geophys. Res., 113, C06013, doi:10.1029/2006JC004051, 2008."
  donofrio14jh: "D'Onofrio et al., J of Hydrometeorology 15, 830-843, 2014."
  duemenil00mpimr: "Duemenil Gates et al., Observed historical discharge data from major rivers for climate model validation. Max Planck Institute for Meteorology Report 307, Hamburg, Germany, 2000."
  emmons00jgr: "Emmons et al., J. Geophys. Res., 105, D16, 20497-20538, 2000."
  eyring06jgr: "Eyring et al., J. Geophys. Res., 111, D22308, doi:10.1029/2006JD007327, 2006."
  eyring13jgr: "Eyring et al., J. Geophys. Res., 118, 5029-5060, doi:10.1002/jgrd.50316, 2013."
  flato13ipcc: "Flato, G. et al., Evaluation of climate models, in: Climate Change 2013: the Physical Science Basis, 2013."
  fuckar: "Fuckar et al., Clima Dynam, 47, 5-6, 1527-1543, doi:10.1007/s00382-015-2917-2, 2016."
  gen14jclim: "Gen, L. et al., J. Climate, 27, 1765-1780, doi:10.1175/JCLI-D-13-00337.1, 2014."
  georgievski18tac: "Georgievski, G. & Hagemann, S. Theor Appl Climatol (2018). https://doi.org/10.1007/s00704-018-2675-2"
  giorgi11jc: "Giorgi et al., J. Climate 24, 5309-5324, doi:10.1175/2011JCLI3979.1, 2011."
  giorgi14jgr: "Giorgi et al., J. Geophys. Res. Atmos., 119, 11695-11708, doi:10.1002/ 2014JD022238, 2014."
  gleckler08jgr: "Gleckler et al., J. Geophys. Res., 113, D06104, doi:10.1029/2007JD008972, 2008."
  goswami99qjrms: "Goswami, B., V. Krishnamurthy, and H. Annamalai, Q. J. R. Meteorol. Soc., 125, 611-633, doi:10.1002/qj.49712555412, 1999."
  hagemann13james: "Hagemann et al., J. Adv. Model. Earth Syst., 5, doi:10.1029/2012MS000173, 2013."
  jones13jgr: "Jones et al., J. Geophys. Res. Atmos., 118, 4001-4024, doi:10.1002/jgrd.50239, 2013."
  jones15james: "Jones et al., J. Adv. Model. Earth Syst., 7, 1554-1575, doi:10.1002/2014MS000416, 2015."
  kerry06jclim: "Kerry H. et al, J. Climate, 19, 3681-3703, doi:10.1175/JCLI3814.1, 2006."
  kim09jclim: "Kim, D. et al., J. Climate, 22, 6413-6436, doi:10.1175/2009JCLI3063.1, 2009."
  kim12grl: "Kim and Yu, Geophys. Res. Lett., 39, L11704, doi:10.1029/2012GL052006, 2012."
  key04gbc: "Key, R. M. et al., Global Biogeochem. Cy., 18, GB4031, doi:10.109/2004GB002247, 2004."
  lauer05acp: "Lauer et al., Atmos. Chem. Phys., 5, 3251-3276, doi:10.5194/acp-5-3251-2005, 2005."
  lauer13jclim: "Lauer and Hamilton, J. Climate, 26, 3823-3845, doi:10.1175/JCLI-D-12-00451.1, 2013."
  lauer17rse: "Lauer et al., Remote Sens. Environ., 203, 9-39, doi:10.1016/j.rse.2017.01.007, 2017."
  lembo16climdyn: "Lembo et al., Clim. Dyn., 48, 1793-1812, doi:10.1007/s00382-016-3173-9"
  lembo19gmdd: "Lembo et al., Geosci. Model Dev. Discuss., doi:10.5194/gmd-2019-37, 2019"
  li14jclim: "Li and Xie, J. Climate, 27, 1765-1780, doi:10.1175/JCLI-D-13-00337.1, 2014."
  li17natcc: "Li, G., S.-P. Xie, C. He, and Z. Chen, Nat Clim Change, 7, 708, doi:10.1038/nclimate3387, 2017."
  lin08jclim: "Lin, J-L. et al., J. Climate, 21, 4541-4567, doi: 10.1175/2008JCLI1816.1, 2008."
  lloyd-hughes02jclim: "Lloyd-Hughes, B. and Saunders, M. A., Int. J. Climatol., 22, 1571-1592, doi:10.1002/joc.846, 2002."
  locarini10usgov: "Locarnini, R. A. et al., World Ocean Atlas 2009, Volume 1: Temperature. S. Levitus, Ed. NOAA Atlas NESDIS 68, U.S. Government Printing Office, Washington, D.C., 184 pp.,2010."
  lucarini14revgeop: "Lucarini et al., Rev. Geophys., 52, 809-859, doi:https://doi.org/10.1002/2013RG000446"
  mehran14jgr: "Mehran, A. et al., J. Geophys. Res., 119, 4, 1695-1707, doi: 10.1002/2013JD021152, 2014."
  manubens: "Manubens, N., et al., ENVIRON MODELL SOFTW 103, 29-42. doi:10.1016/j.envsoft.2018.01.018"
  mckee93: "McKee, T. B. and Doesken, N. J. and Kleist, J.  In Proceedings of the 8th Conference on Applied Climatology, 17(22), 179-183, Boston, MA: American Meteorological Society, 1993."
  mueller14grl: "Mueller, B. and Seneviratne, S. I. Geophys. Res. Lett., 41, 128-134, doi:10.1002/2013GL058055, 2014."
  mueller13hess: "Mueller, B. et al., Hydrol. Earth Syst. Sci., 17, 3707-3720, doi:10.5194/hess-17-3707-2013, 2013."
  phillips14eos: "Phillips, A. S. et al., EOS T. Am. Geophys. Un., 95, 453-455, 2014."
  rebora06jhm: "Rebora et. al., JHM 7, 724, 2006."
  righi13acp: "Righi et al., Atmos. Chem. Phys., 13, 9939-9970, doi:10.5194/acp-13-9939-2013, 2013."
  righi15gmd: "Righi et al., Geosci. Model Dev., 8, 733-768 doi:10.5194/gmd-8-733-2015, 2015."
  rk2008bams: "Reichler and Kim, Bull. Amer. Meteor. Soc., 89, 303-312, doi:10.1175/BAMS-89-3-303, 2008."
  roedenbeck13os: "Roedenbeck, C. et al., Ocean Sci., 9, 193-216, doi:10.5194/os-9-193-2013, 2013."
  roehrig13jclim: "Roehrig, R. et al., J. Climate, 26, 6471-6505, doi:10.1175/JCLI-D-12-00505.1, 2013."
  sillman13jgr: "Sillmann et al., J. Geophys. Res., doi:10.1029/2012JD018390, 2013"
  sperber12asl: "Sperber and Kim, Atmos. Sci. Lett., 13, 3, 187-193, doi:10.1002/asl.378, 2012."
  straus07jcli: "Straus, D.M., S. Corti, and F. Molteni. J. Climate, 20, 2251-2272, doi:10.1175/JCLI4070.1, 2007"
  sutanudjaja2018gmd: "Sutanudjaja, E. H. et al., Geosci. Model Dev., 11, 2429-2453, doi:10.5194/gmd-11-2429-2018, 2018."
  stroeve07grl: "Stroeve, J. et al., Geophys. Res. Lett., 34, L09501, doi:10.1029/2007GL029703, 2007."
  tibaldi90tel: "Tibaldi S. and Molteni F. Tellus A 42(3): 343-365, doi:10.1034/j.1600-0870.1990.t01-2-00003.x, 1990."
  taylor12: "Taylor et al., Nature, 489, 423-426, doi:10.1038/nature11377, 2012."
  terzago18nhess: "Terzago, S. et al., Nat. Hazards Earth Syst. Sci., 18, 2825-2840, doi:10.5194/nhess-18-2825-2018, 2018."
  takahashi14marchem: "Takahashi et al., Mar. Chem., 164, 95-125, doi:10.1016/j.marchem.2014.06.004, 2014."
  vicente10jclim: "Vicente-Serrano, S. M. and Beguera, S. and Lopez-Moreno, J. I., Journal of climate, 23(7), 1696-1718, 10.1175/2009JCLI2909.1, 2010"
  wang99bams: "Wang, B. and Z. Fan, Bull. Amer. Meteor. Soc., 80, 629-638, doi:10.1175/1520-0477(1999)080&lt;0629:COSASM&gt;2.0.CO;2, 1999."
  wang11climdyn: "Wang, B. et al., Clim. Dyn., 39, 1123-1135, doi:10.1007/s00382-011-1266-z, 2011."
  webster92qjrms: "Webster, P. J. and Yang, S., Q.J.R. Meteorol. Soc., 118: 877-926. doi:10.1002/qj.49711850705, 1992."
  weedon14wrr: "Weedon, G. P. et al., Water Resour. Res., 50, 7505-7514, doi:10.1002/2014WR015638, 2014."
  weigel: "Weigel, A P., et al., Q. J. Royal Meteorol. Soc. 134, 630, 241-260. doi:10.1002/qj.210"
  wenzel14jgr: "Wenzel et al., J. Geophys. Res. Biogeosci., 119(5), doi:2013JG002591, 2014."
  williams09climdyn: "Williams and Webb, Clim. Dynam., 33, 141-157, doi:10.1007/s00382-008-0443-1, 2009."
  zhang11wcc: "Zhang et al., WIREs Clim. Change, doi:10.1002/wcc.147, 2011."
  # Observations
  aura-tes: "Beer, R., IEEE Trans. Geosci. Remote Sens., doi:10.1109/TGRS.2005.863716, 2006."
  cds-satellite-lai-fapar: "Baret et al., Remote Sens. Environ., doi:10.1016/j.rse.2007.02.018, 2007.OB"
  cds-satellite-soil-moisture: "Gruber et al., Earth Syst. Sci. Data, doi: 10.5194/essd-11-717-2019, 2019."
  cds-xch4: "Buchwitz et al., Adv. Astronaut. Sci. Technol., doi:10.1007/s42423-018-0004-6, 2018."
  cds-xco2: "Buchwitz et al., Adv. Astronaut. Sci. Technol., doi:10.1007/s42423-018-0004-6, 2018."
  ceres-syn1deg: "Wielicki et al., Bull. Amer. Meteor. Soc., doi: 10.1175/1520-0477(1996)077<0853:CATERE>2.0.CO;2, 1996."
  cru: "Harris et al., Int. J. Climatol., doi:10.1002/joc.3711, 2014."
  eppley-vgpm-modis: "Behrenfeld and Falkowski, Limnol. Oceanogr., doi:10.4319/lo.1997.42.1.0001, 1997."
  era-interim: "Dee et al., Q. J. Roy. Meteor. Soc., doi:10.1002/qj.828, 2011."
  era5: "Copernicus Climate Change Service (C3S) (2017): ERA5: Fifth generation of ECMWF atmospheric reanalyses of the global climate. Copernicus Climate Change Service Climate Data Store (CDS)"
  esacci-aerosol: "Popp et al., Remote Sens., doi:10.3390/rs8050421, 2016."
  esacci-cloud: "Stengel et al., Earth Syst. Sci. Data, doi:10.5194/essd-9-881-2017, 2017."
  esacci-fire: "Chuvieco et al.ESA Fire Climate Change Initiative (Fire_cci): Burned Area Grid Product Version 4.1. Centre for Environmental Data Analysis, doi:10.5285/D80636D4-7DAF-407E-912D-F5BB61C142FA, 2016."
  esacci-landcover: "Defourny, P.: ESA Land Cover Climate Change Initiative (Land_Cover_cci): Global Land Cover Maps, Version 1.6.1. Centre for Environmental Data Analysis, http://catalogue.ceda.ac.uk/uuid/4761751d7c844e228ec2f5fe11b2e3b0, 2016."
  esacci-oc: "Sathyendranath et al., ESA Ocean Colour Climate Change Initiative (Ocean_Colour_cci): Global chlorophyll-a data products gridded on a geographic projection, Version 3.1. Centre for Environmental Data Analysis, http://catalogue.ceda.ac.uk/uuid/12d6f4bdabe144d7836b0807e65aa0e2, 2016."
  esacci-ozone: "Loyola et al., Int. J. Remote Sens. doi:10.1080/01431160902825016, 2009."
  esacci-soilmoisture: "Liu et al., Hydrol. Earth Syst. Sci., doi:10.5194/hess-15-425-2011, 2011."
  esacci-sst: "Merchant et al., Geosci. Data J., doi:10.1002/gdj3.20, 2014."
  ghcn: "Jones and Moberg, J. Clim., doi:10.1175/1520-0442(2003)016<0206:HALSSA>2.0.CO;2, 2003."
  hadcrut3: "Brohan et al., J. Geophys. Res., doi:10.1029/2005JD006548, 2006."
  hadcrut4: "Morice et al., J. Goophys. Res., doi:10.1029/2011JD017187, 2012."
  hadisst: "Rayner et al., J. Geophys. Res., doi:10.1029/2002JD002670, 2013."
  lai3g: "Zhu et al., Remote Sens., doi:10.3390/rs5020927, 2013."
  landflux-eval: "Mueller et al., Hydrol. Earth Syst. Sci., doi:10.5194/hess-17-3707-2013, 2013."
  landschuetzer2016: "Landschuetzer et al., Global Biogeochem. Cycles, doi:10.1002/2015GB005359, 2016."
  modis1: "Platnick et al., IEEE Trans. Geosci. Remote Sens., doi:10.1109/TGRS.2002.808301, 2003."
  modis2: "Levy et al., Atmos. Meas. Tech., doi:10.5194/amt-6-2989-2013, 2013."
  mte: "Jung et al., J. Geophys. Res., doi:10.1029/2010JG001566, 2011."
  ncep: "Kalnay et al., B. Am. Meteorol. Soc., doi:10.1175/1520-0477(1996)077<0437:TNYRP>2.0.CO;2, 1996."
  niwa-bs: "Bodeker et al., Atmos. Chem. Phys., doi:10.5194/acp-5-2603-2005, 2005."
  patmos-x: "Heidinger et al., Bull. Amer. Meteor. Soc., doi:10.1175/BAMS-D-12-00246.1, 2013."
  uwisc: "O'Dell et al., J. Clim., doi:10.1175/2007JCLI1958.1, 2008."
  woa: "Locarnini et al., World Ocean Atlas 2013, Volume 1: Temperature, NOAA Atlas NESDIS 73, 2013."

projects:
  c3s-magic: Copernicus Climate Change Service 34a Lot 2 (MAGIC) project
  climval: BMBF MiKlip Project ClimVal
  cmip6dicad: BMBF CMIP6 Project Germany
  cmug: ESA CMUG
  crescendo: EU H2020 project CRESCENDO
  dlrveu: DLR project VEU
  dlrveu2: DLR project VEU2
  embrace: EU FP7 project EMBRACE
  esmval: DLR project ESMVal
  eval4cmip: DLR and University of Bremen project funded by the Initiative and Networking Fund of the Helmholtz Society
  ewatercycle: eWaterCycle project
  qa4ecv: QA4ECV
  primavera: EU H2020 project PRIMAVERA
  trr181: DFG Project TRR-181
  ukesm: UKESM, UK Earth System Model project (NERC)

realms:
  aerosol: aerosol
  atmos: atmosphere
  atmosChem: atmospheric chemistry
  land: land
  landIce: land ice
  ocean: ocean
  ocnBgchem: ocean biogeochemistry
  seaIce: sea ice

themes:
  aerosols: aerosols
  atmDyn: atmospheric dynamics
  bgchem: biogeochemistry
  bgphys: biogeophysics
  carbon: carbon cycle
  chem: chemistry
  clouds: clouds
  EC: emergent constraint
  ghg: greenhouse gases
  monsoon: monsoons
  phys: physics
  seaIce: sea ice
  varmodes: modes of variability

domains:
  eq: equatorial
  et: extra tropics
  global: global
  midlat: mid-latitudes
  nh: northern hemisphere
  nhext: northern extra tropics
  nhmidlat: northern mid-latitudes
  nhpolar: northern polar
  nhtrop: northern tropics
  polar: polar
  reg: regional
  sh: southern hemisphere
  shext: southern extra tropics
  shmidlat: southern mid-latitudes
  shpolar: southern polar
  shtrop: southern tropics
  trop: tropics

plot_types:
  errorbar: error bar plot
  bar: bar chart
  circle: different overlapping circles
  diurn: diurnal cycle
  geo: geographical distribution
  portrait: portrait diagram
  polar: polar-stereographic plot
  scatter: scatter plot
  seas: seasonal cycle
  sect: meridional section
  size: size-distribution
  vert: vertical profile
  taylor: taylor diagram
  times: time series
  zonal: zonal mean
  pro: profile  # (any other kind of line chart)
  other: other plot types

statistics:
  anomaly: anomaly
  corr: correlation
  diff: difference
  eof: empirical orthogonal function (EOF)
  mean: mean
  spectrum: spectrum
  stddev: standard deviation
  var: variability
  rmsd: rmsd
  range: range of values
  trend: temporal trend
  clim: climatology
  perc: percentiles
  median: median
  detrend: detrend
  smpi: single metric performance index statistics
  other: other statistics<|MERGE_RESOLUTION|>--- conflicted
+++ resolved
@@ -240,17 +240,13 @@
   lledo_llorenc:
     name: Lledo, Llorenc
     institute: BSC, Spain
-<<<<<<< HEAD
-    email: llorenç.lledo 'at' bsc.es
-  loos_sa:
+    orcid:
+  loosveld-tomas_saskia:
     name: Loosveldt-Tomas, Saskia
     institute: BSC, Spain
     email: saskia.loosveldt 'at' bsc.es
-  lore_ru:
-=======
     orcid:
   lorenz_ruth:
->>>>>>> 985af8d3
     name: Lorenz, Ruth
     institute: ETH Zurich, Switzerland
     orcid: https://orcid.org/0000-0002-3986-1268
@@ -377,20 +373,12 @@
   vanulft_bert:
     name: van Ulft, Bert
     institute: KNMI, Netherlands
-<<<<<<< HEAD
-    email: bert.van.ulft 'at' knmi.nl
-  vann_be:
+    orcid: https://orcid.org/0000-0001-8653-2312
+  vanniere_benoit:
     name: Vanniere, Benoit
     institute: Univ. of Reading, UK
-    email: b.vanniere 'at' reading.ac.uk 
-  vini_ca:
-    name: Vinicius, Capistrano
-    institute: INPE, Brazil
-  walt_je:
-=======
-    orcid: https://orcid.org/0000-0001-8653-2312
+    email: b.vanniere 'at' reading.ac.uk
   walton_jeremy:
->>>>>>> 985af8d3
     name: Walton, Jeremy
     institute: MetOffice, UK
     orcid: https://orcid.org/0000-0001-7372-178X
