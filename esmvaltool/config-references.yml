--- conflicted
+++ resolved
@@ -616,11 +616,7 @@
   locarini10usgov: "Locarnini, R. A. et al., World Ocean Atlas 2009, Volume 1: Temperature. S. Levitus, Ed. NOAA Atlas NESDIS 68, U.S. Government Printing Office, Washington, D.C., 184 pp.,2010."
   lucarini14revgeop: "Lucarini et al., Rev. Geophys., 52, 809-859, doi:https://doi.org/10.1002/2013RG000446"
   mehran14jgr: "Mehran, A. et al., J. Geophys. Res., 119, 4, 1695-1707, doi: 10.1002/2013JD021152, 2014."
-<<<<<<< HEAD
-  manubens:  "Manubens, N., et al., ENVIRON MODELL SOFTW 103, 29-42. doi:10.1016/j.envsoft.2018.01.018"
-=======
   manubens: "Manubens, N., et al., ENVIRON MODELL SOFTW 103, 29-42. doi:10.1016/j.envsoft.2018.01.018"
->>>>>>> 75572112
   mckee93: "McKee, T. B. and Doesken, N. J. and Kleist, J.  In Proceedings of the 8th Conference on Applied Climatology, 17(22), 179-183, Boston, MA: American Meteorological Society, 1993."
   mueller14grl: "Mueller, B. and Seneviratne, S. I. Geophys. Res. Lett., 41, 128-134, doi:10.1002/2013GL058055, 2014."
   mueller13hess: "Mueller, B. et al., Hydrol. Earth Syst. Sci., 17, 3707-3720, doi:10.5194/hess-17-3707-2013, 2013."
@@ -680,17 +676,10 @@
   mte: "Jung et al., J. Geophys. Res., doi:10.1029/2010JG001566, 2011."
   ncep: "Kalnay et al., B. Am. Meteorol. Soc., doi:10.1175/1520-0477(1996)077<0437:TNYRP>2.0.CO;2, 1996."
   niwa-bs: "Bodeker et al., Atmos. Chem. Phys., doi:10.5194/acp-5-2603-2005, 2005."
-<<<<<<< HEAD
-  patmos-x: "Heidinger et al., NOAA National Centers for Environmental Information, doi:10.7289/V5348HCK, last access: 10 February 2019."
+  patmos-x: "Heidinger et al., Bull. Amer. Meteor. Soc., doi:10.1175/BAMS-D-12-00246.1, 2013."
   piomas: "Zhang, Jinlun and D.A. Rothrock: Modeling global sea ice with a thickness and enthalpy distribution model in generalized curvilinear coordinates, Mon. Wea. Rev. 131(5), 681-697, 2003."
-  woa: "Locarnini et al., World Ocean Atlas 2013, Vol. 1: Temperature, 2013."
-  zhang-2011: "Zhang et al., WIREs Clim. Change, doi:10.1002/wcc.147, 2011"
-  sillman-2013: "Sillmann et al., J. Geophys. Res., doi:10.1029/2012JD018390, 2013" 
-=======
-  patmos-x: "Heidinger et al., Bull. Amer. Meteor. Soc., doi:10.1175/BAMS-D-12-00246.1, 2013."
   uwisc: "O'Dell et al., J. Clim., doi:10.1175/2007JCLI1958.1, 2008."
   woa: "Locarnini et al., World Ocean Atlas 2013, Volume 1: Temperature, NOAA Atlas NESDIS 73, 2013."
->>>>>>> 75572112
 
 projects:
   c3s-magic: Copernicus Climate Change Service 34a Lot 2 (MAGIC) project
