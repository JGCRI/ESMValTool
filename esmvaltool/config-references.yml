--- conflicted
+++ resolved
@@ -138,17 +138,14 @@
     name: Kunert, Dominik
     institute: DLR, Germany
     email: dominik.kunert 'at' dlr.de
-<<<<<<< HEAD
   lemb_va:
     name: Lembo, Valerio
     institute: CEN, University of Hamburg
     email: valerio.lembo 'at' uni-hamburg.de
-=======
   lee_dm:
     name: de Mora, Lee
     institute: PML, UK
     email: ledm 'at' pml.ac.uK
->>>>>>> 4998fada
   levi_ri:
     name: Levine, Richard
     institute: MetOffice, UK
@@ -532,11 +529,8 @@
   embrace: EU FP7 project EMBRACE
   esmval: DLR project ESMVal
   qa4ecv: QA4ECV
-<<<<<<< HEAD
   trr181: DFG Project TRR-181
-=======
   ukesm: UKESM, UK Earth System Model project (NERC)
->>>>>>> 4998fada
 
 realms:
   aerosol: aerosol
