RColorBrewer
SPEI
lintr
logging
<<<<<<< HEAD
ncdf4
yaml
=======
yaml
maps
ncdf4
PCICt
akima
mapproj
>>>>>>> 83320b0e
<|MERGE_RESOLUTION|>--- conflicted
+++ resolved
@@ -2,14 +2,10 @@
 SPEI
 lintr
 logging
-<<<<<<< HEAD
 ncdf4
-yaml
-=======
 yaml
 maps
 ncdf4
 PCICt
 akima
-mapproj
->>>>>>> 83320b0e
+mapproj