lintr
logging
yaml
maps
ncdf4
PCICt
<<<<<<< HEAD
tools
=======
akima
mapproj
>>>>>>> 83320b0e
<|MERGE_RESOLUTION|>--- conflicted
+++ resolved
@@ -4,9 +4,6 @@
 maps
 ncdf4
 PCICt
-<<<<<<< HEAD
 tools
-=======
 akima
-mapproj
->>>>>>> 83320b0e
+mapproj