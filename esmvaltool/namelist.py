--- conflicted
+++ resolved
@@ -215,13 +215,8 @@
 
     if var_info is None and hasattr(cmor_table, 'add_custom_table_file'):
         table_file = os.path.join(
-<<<<<<< HEAD
-            os.path.dirname(os.path.dirname(__file__)), 'esmvaltool',
-            'reformat_scripts', 'cmor', 'CMOR_' + short_name + '.dat')
-=======
             os.path.dirname(__file__), 'cmor', 'tables', 'custom',
             'CMOR_' + short_name + '.dat')
->>>>>>> 6b3e2eeb
         if os.path.exists(table_file):
             logger.debug("Loading custom CMOR table from %s", table_file)
             cmor_table.add_custom_table_file(table_file, mip)
