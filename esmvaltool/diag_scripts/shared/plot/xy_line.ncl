--- conflicted
+++ resolved
@@ -1520,22 +1520,6 @@
 
   ; Select colors and other plotting attributes for multi-model mean
   if (diag_script_info@multi_model_mean .eq. "y") then
-<<<<<<< HEAD
-    ; Project_style evaluates metadata of variable "input_file_info"
-    temp = input_file_info
-
-    ; -> keep original "input_file_info" in "temp" and restore later
-    copy_VarMeta(input_file_info, temp)
-    delete(input_file_info)
-
-    ; Use "input_file_info" to pass on attribute names
-    input_file_info = getvaratts(temp)
-    do i = 0, dimsizes(input_file_info) - 1
-      ; Define all original attributes again, but empty
-      input_file_info@$input_file_info(i)$ = ""
-    end do
-    input_file_info@dataset = "model_mean"
-=======
     ; Project_style evaluates metadata of variable "dataset_info"
     temp = dataset_info
 
@@ -1550,7 +1534,6 @@
       dataset_info@$dataset_info(i)$ = ""
     end do
     dataset_info@dataset = "model_mean"
->>>>>>> 97d504f9
 
     ; See ./diag_scripts/shared/plot/style.ncl
     colors_mmm = project_style(diag_script_info, "colors")
@@ -1558,15 +1541,9 @@
     thicks_mmm = project_style(diag_script_info, "thicks")
     annots_mmm = project_style(diag_script_info, "annots")
     avgstd_mmm = project_style(diag_script_info, "avgstd")
-<<<<<<< HEAD
-    delete(input_file_info)
-    input_file_info = temp  ; restore original "input_file_info"
-    copy_VarMeta(temp, input_file_info)
-=======
     delete(dataset_info)
     dataset_info = temp  ; restore original "dataset_info"
     copy_VarMeta(temp, dataset_info)
->>>>>>> 97d504f9
     delete(temp)
   end if
 
@@ -1600,11 +1577,7 @@
     ; We don't want the line, so make it transparent.
     res_stddev@xyLineColor = -1
     shading_plot = gsn_csm_xy(wks, source_x, source_stddev(2:3, :), \
-<<<<<<< HEAD
-                               res_stddev)
-=======
                               res_stddev)
->>>>>>> 97d504f9
     overlay(plot, shading_plot)
     ; MMM
     delete([/res@xyLineThicknesses, res@xyLineColors, res@xyDashPatterns/])
