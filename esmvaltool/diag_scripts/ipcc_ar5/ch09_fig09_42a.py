#!/usr/bin/env python
# -*- coding: utf-8 -*-
"""Diagnostic script to plot figure 9.42a of IPCC AR5 chapter 9.

Description
-----------
Calculate and plot the equilibrium climate sensitivity (ECS) vs. the global
mean surface temperature (GMSAT) for several CMIP5 models (see IPCC AR5 WG1 ch.
9, fig. 9.42a).

Author
------
Manuel Schlund (DLR, Germany)

Project
-------
CRESCENDO

Configuration options in recipe
-------------------------------
save : dict, optional
    Keyword arguments for the `fig.saveplot()` function.
axes_functions : dict, optional
    Keyword arguments for the plot appearance functions.

"""

import logging
import os

import iris
from iris import Constraint

<<<<<<< HEAD
from esmvaltool.diag_scripts.shared import (
    extract_variables, get_ancestor_file, plot, run_diagnostic, save_iris_cube,
    variables_available)
=======
from esmvaltool.diag_scripts.shared import (extract_variables, plot,
                                            run_diagnostic,
                                            variables_available)
>>>>>>> a9bfebc3

logger = logging.getLogger(os.path.basename(__file__))


def plot_data(cfg, hist_cubes, pi_cubes, ecs_cube):
    """Plot data."""
    if not cfg['write_plots']:
        return
    x_data = []
    y_data = []
    dataset_names = []
    plot_kwargs = []

    # Collect data
    for dataset in hist_cubes:

        # Historical data
        x_data.append(ecs_cube.extract(Constraint(dataset=dataset)).data)
        y_data.append(hist_cubes[dataset].data)
        dataset_names.append(dataset)
        plot_kwargs.append({
            'label': dataset,
            'linestyle': 'none',
            'markersize': 10,
        })

        # PiControl data
        x_data.append(ecs_cube.extract(Constraint(dataset=dataset)).data)
        y_data.append(pi_cubes[dataset].data)
        dataset_names.append(dataset)
        plot_kwargs.append({
            'label': '_' + dataset,
            'linestyle': 'none',
            'markersize': 6,
        })

    # Plot data
    filepath = os.path.join(cfg['plot_dir'],
                            'ch09_fig09_42a.' + cfg['output_file_type'])
    plot.multi_dataset_scatterplot(
        x_data,
        y_data,
        dataset_names,
        filepath,
        plot_kwargs=plot_kwargs,
        save_kwargs=cfg.get('save', {}),
        axes_functions=cfg.get('axes_functions', {}))
    return


def write_data(cfg, hist_cubes, pi_cubes, ecs_cube):
    """Write netcdf file."""
    if cfg['write_plots']:
        datasets = list(hist_cubes)

        # Collect data
        data_ecs = []
        data_hist = []
        data_pi = []
        for dataset in datasets:
            data_ecs.append(ecs_cube.extract(Constraint(dataset=dataset)).data)
            data_hist.append(hist_cubes[dataset].data)
            data_pi.append(pi_cubes[dataset].data)

        # Create cube
        dataset_coord = iris.coords.AuxCoord(datasets, long_name='dataset')
        tas_hist_coord = iris.coords.AuxCoord(
            data_hist,
            attributes={'exp': 'historical'},
            **extract_variables(cfg, as_iris=True)['tas'])
        tas_picontrol_coord = iris.coords.AuxCoord(
            data_pi,
            attributes={'exp': 'piControl'},
            **extract_variables(cfg, as_iris=True)['tas'])
        cube = iris.cube.Cube(
            data_ecs,
            var_name='ecs',
            long_name='equilibrium_climate_sensitivity',
            aux_coords_and_dims=[(dataset_coord, 0), (tas_hist_coord, 0),
                                 (tas_picontrol_coord, 0)])

        # Save file
<<<<<<< HEAD
        filepath = os.path.join(cfg['work_dir'], 'ch09_fig09_42a.nc')
        save_iris_cube(cube, filepath, cfg)
=======
        filepath = os.path.join(cfg['work_dir'],
                                cfg.get('output_name', 'fig09_42a') + '.nc')
        iris.save(cube, filepath)
>>>>>>> a9bfebc3


def main(cfg):
    """Run the diagnostic."""
    input_data = cfg['input_data'].values()

    # Check if tas is available
    if not variables_available(cfg, ['tas']):
        raise ValueError("This diagnostic needs 'tas' variable")

    # Get ECS data
    ecs_filepath = get_ancestor_file(cfg, 'ecs.nc')
    ecs_cube = iris.load_cube(ecs_filepath)

    # Create iris cubes for each dataset
    hist_cubes = {}
    pi_cubes = {}
    for data in input_data:
        name = data['dataset']
        logger.info("Processing %s", name)
        cube = iris.load_cube(data['filename'])

        # Preprocess cubes
        cube.convert_units(cfg.get('tas_units', 'celsius'))
        cube = cube.collapsed(['time'], iris.analysis.MEAN)

        # Save cubes
        if data.get('exp') == 'historical':
            hist_cubes[name] = cube
        elif data.get('exp') == 'piControl':
            pi_cubes[name] = cube
        else:
            pass

    # Plot data
    plot_data(cfg, hist_cubes, pi_cubes, ecs_cube)

    # Write netcdf file
    write_data(cfg, hist_cubes, pi_cubes, ecs_cube)


if __name__ == '__main__':
    with run_diagnostic() as config:
        main(config)<|MERGE_RESOLUTION|>--- conflicted
+++ resolved
@@ -31,15 +31,9 @@
 import iris
 from iris import Constraint
 
-<<<<<<< HEAD
 from esmvaltool.diag_scripts.shared import (
-    extract_variables, get_ancestor_file, plot, run_diagnostic, save_iris_cube,
-    variables_available)
-=======
-from esmvaltool.diag_scripts.shared import (extract_variables, plot,
-                                            run_diagnostic,
-                                            variables_available)
->>>>>>> a9bfebc3
+    extract_variables, get_ancestor_file, get_plot_filename, plot,
+    run_diagnostic, save_iris_cube, variables_available)
 
 logger = logging.getLogger(os.path.basename(__file__))
 
@@ -77,13 +71,12 @@
         })
 
     # Plot data
-    filepath = os.path.join(cfg['plot_dir'],
-                            'ch09_fig09_42a.' + cfg['output_file_type'])
+    path = get_plot_filename('ch09_fig09_42a', cfg)
     plot.multi_dataset_scatterplot(
         x_data,
         y_data,
         dataset_names,
-        filepath,
+        path,
         plot_kwargs=plot_kwargs,
         save_kwargs=cfg.get('save', {}),
         axes_functions=cfg.get('axes_functions', {}))
@@ -122,14 +115,7 @@
                                  (tas_picontrol_coord, 0)])
 
         # Save file
-<<<<<<< HEAD
-        filepath = os.path.join(cfg['work_dir'], 'ch09_fig09_42a.nc')
-        save_iris_cube(cube, filepath, cfg)
-=======
-        filepath = os.path.join(cfg['work_dir'],
-                                cfg.get('output_name', 'fig09_42a') + '.nc')
-        iris.save(cube, filepath)
->>>>>>> a9bfebc3
+        save_iris_cube(cube, cfg, basename='ch09_fig09_42a')
 
 
 def main(cfg):
