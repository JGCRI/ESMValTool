#!/usr/bin/env python
# -*- coding: utf-8 -*-
"""Diagnostic script to plot figure 9.42a of IPCC AR5 chapter 9.

Description
-----------
Calculate and plot the effective climate sensitivity (ECS) vs. the global
mean surface temperature (GMSAT) (see IPCC AR5 WG1 ch.9, fig. 9.42a).

Author
------
Manuel Schlund (DLR, Germany)

Project
-------
CRESCENDO

Configuration options in recipe
-------------------------------
save : dict, optional
    Keyword arguments for the `fig.saveplot()` function.
axes_functions : dict, optional
    Keyword arguments for the plot appearance functions.
dataset_style : str, optional
    Dataset style file (located in
    :mod:`esmvaltool.diag_scripts.shared.plot.styles_python`).
matplotlib_style : str, optional
    Dataset style file (located in
    :mod:`esmvaltool.diag_scripts.shared.plot.styles_python.matplotlib`).
seaborn_settings : dict, optional
    Options for seaborn's `set()` method (affects all plots), see
    <https://seaborn.pydata.org/generated/seaborn.set.html>.

"""

import logging
import os

import iris
import seaborn as sns

from esmvaltool.diag_scripts.shared import (ProvenanceLogger,
                                            extract_variables,
                                            get_diagnostic_filename,
                                            get_plot_filename, group_metadata,
                                            io, plot, run_diagnostic,
                                            variables_available)

logger = logging.getLogger(os.path.basename(__file__))


def get_provenance_record(project, ancestor_files):
    """Create a provenance record describing the diagnostic data and plot."""
    record = {
        'caption':
        ('Effective climate sensitivity (ECS) against the global '
         'mean surface temperature of {} models, both for the '
         'period 1961-1990 (larger symbols) and for the '
         'pre-industrial control runs (smaller symbols).'.format(project)),
        'statistics': ['mean'],
        'domains': ['global'],
<<<<<<< HEAD
        'authors': ['schl_ma'],
=======
        'plot_types': ['scatter'],
        'authors': ['schlund_manuel'],
>>>>>>> 09fa55d0
        'references': ['flato13ipcc'],
        'realms': ['atmos'],
        'themes': ['phys'],
        'ancestors':
        ancestor_files,
    }
    return record


def plot_data(cfg, hist_cubes, pi_cubes, ecs_cube):
    """Plot data."""
    if not cfg['write_plots']:
        return None
    x_data = []
    y_data = []
    dataset_names = []
    plot_kwargs = []

    # Collect data
    for dataset in hist_cubes:
        ecs = ecs_cube.extract(iris.Constraint(dataset=dataset))
        if ecs is None:
            logger.warning("No ECS data for '%s' available, skipping", dataset)
            continue

        # Historical data
        x_data.append(ecs.data)
        y_data.append(hist_cubes[dataset].data)
        dataset_names.append(dataset)
        plot_kwargs.append({
            'label': dataset,
            'linestyle': 'none',
            'markersize': 10,
        })

        # PiControl data
        x_data.append(ecs.data)
        y_data.append(pi_cubes[dataset].data)
        dataset_names.append(dataset)
        plot_kwargs.append({
            'label': '_' + dataset,
            'linestyle': 'none',
            'markersize': 6,
        })

    # Plot data
    path = get_plot_filename('ch09_fig09_42a', cfg)
    plot.multi_dataset_scatterplot(
        x_data,
        y_data,
        dataset_names,
        path,
        plot_kwargs=plot_kwargs,
        save_kwargs=cfg.get('save', {}),
        axes_functions=cfg.get('axes_functions', {}),
        dataset_style_file=cfg.get('dataset_style'),
        mpl_style_file=cfg.get('matplotlib_style'),
    )
    return path


def write_data(cfg, hist_cubes, pi_cubes, ecs_cube):
    """Write netcdf file."""
    datasets = []
    data_ecs = []
    data_hist = []
    data_pi = []
    for dataset in list(hist_cubes):
        ecs = ecs_cube.extract(iris.Constraint(dataset=dataset))
        if ecs is None:
            logger.warning("No ECS data for '%s' available, skipping", dataset)
            continue
        datasets.append(dataset)
        data_ecs.append(ecs.data)
        data_hist.append(hist_cubes[dataset].data)
        data_pi.append(pi_cubes[dataset].data)

    # Create cube
    dataset_coord = iris.coords.AuxCoord(datasets, long_name='dataset')
    tas_hist_coord = iris.coords.AuxCoord(data_hist,
                                          attributes={'exp': 'historical'},
                                          **extract_variables(
                                              cfg, as_iris=True)['tas'])
    tas_picontrol_coord = iris.coords.AuxCoord(data_pi,
                                               attributes={'exp': 'piControl'},
                                               **extract_variables(
                                                   cfg, as_iris=True)['tas'])
    cube = iris.cube.Cube(data_ecs,
                          var_name='ecs',
                          long_name='Effective Climate Sensitivity (ECS)',
                          aux_coords_and_dims=[(dataset_coord, 0),
                                               (tas_hist_coord, 0),
                                               (tas_picontrol_coord, 0)])

    # Save file
    path = get_diagnostic_filename('ch09_fig09_42a', cfg)
    io.iris_save(cube, path)
    return path


def main(cfg):
    """Run the diagnostic."""
    sns.set(**cfg.get('seaborn_settings', {}))
    input_data = cfg['input_data'].values()
    project = list(group_metadata(input_data, 'project').keys())
    project = [p for p in project if 'obs' not in p.lower()]
    if len(project) == 1:
        project = project[0]

    # Check if tas is available
    if not variables_available(cfg, ['tas']):
        raise ValueError("This diagnostic needs 'tas' variable")

    # Get ECS data
    ecs_filepath = io.get_ancestor_file(cfg, 'ecs.nc')
    ecs_cube = iris.load_cube(ecs_filepath)

    # Create iris cubes for each dataset
    hist_cubes = {}
    pi_cubes = {}
    for data in input_data:
        name = data['dataset']
        logger.info("Processing %s", name)
        cube = iris.load_cube(data['filename'])

        # Preprocess cubes
        cube.convert_units(cfg.get('tas_units', 'celsius'))
        cube = cube.collapsed(['time'], iris.analysis.MEAN)

        # Save cubes
        if data.get('exp') == 'historical':
            hist_cubes[name] = cube
        elif data.get('exp') == 'piControl':
            pi_cubes[name] = cube
        else:
            pass

    # Plot data
    plot_path = plot_data(cfg, hist_cubes, pi_cubes, ecs_cube)

    # Write netcdf file
    netcdf_path = write_data(cfg, hist_cubes, pi_cubes, ecs_cube)

    # Provenance
    ancestor_files = [d['filename'] for d in input_data]
    ancestor_files.append(ecs_filepath)
    provenance_record = get_provenance_record(project, ancestor_files)
    if plot_path is not None:
        provenance_record.update({
            'plot_file': plot_path,
            'plot_types': ['scatter'],
        })
    with ProvenanceLogger(cfg) as provenance_logger:
        provenance_logger.log(netcdf_path, provenance_record)


if __name__ == '__main__':
    with run_diagnostic() as config:
        main(config)<|MERGE_RESOLUTION|>--- conflicted
+++ resolved
@@ -59,12 +59,7 @@
          'pre-industrial control runs (smaller symbols).'.format(project)),
         'statistics': ['mean'],
         'domains': ['global'],
-<<<<<<< HEAD
-        'authors': ['schl_ma'],
-=======
-        'plot_types': ['scatter'],
         'authors': ['schlund_manuel'],
->>>>>>> 09fa55d0
         'references': ['flato13ipcc'],
         'realms': ['atmos'],
         'themes': ['phys'],
