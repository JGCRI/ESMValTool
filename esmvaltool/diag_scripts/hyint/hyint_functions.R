# #############################################################################
# hyint_functions.R
#
# Author: Enrico Arnone (ISAC-CNR, Italy)
#
# #############################################################################
# Description
#     Functions used in HyInt routines
#
# Modification history
#    20170901-A_arno_en: adapted to HyInt and extended
#    20170522-A_davi_pa: Creation for MiLES
# #############################################################################

# basis functions

##########################################################
#------------------------Packages------------------------#
##########################################################

# loading packages
library("maps")
library("ncdf4")
library("PCICt")

# check if fast linear fit is operative (after R 3.1):
# 3x faster than lm.fit, 36x faster than lm
if (exists(".lm.fit")) {
  lin.fit <- .lm.fit
} else {
  lin.fit <- lm.fit
}


##########################################################
#----------------Naming functions------------------------#
##########################################################

getfilename_regridded <- function(spath, rgrid, var0, model_idx) {
  exp <- models_name[model_idx]
  year1 <- models_start_year[model_idx]
  year2 <- models_end_year[model_idx]
  model_exp <- models_experiment[model_idx]
  model_ens <- models_ensemble[model_idx]
  filename <- paste0(
    spath, "/", exp, "_", model_exp, "_", model_ens,
    "_", toString(year1), "-", toString(year2),
    "_", var0, "_", rgrid, ".nc"
  )
  return(filename)
}

getfilename_indices <- function(spath, label, model_idx, season, hist = F,
                                hist_years = hist_years, grid = F, topo = F) {
  exp <- models_name[model_idx]
  model_exp <- models_experiment[model_idx]
  model_ens <- models_ensemble[model_idx]
  if (grid) {
    filename <- paste0(
      spath, "/", label, "_", exp, "_",
      model_exp, "_", model_ens, ".grid"
    )
  } else if (topo) {
    filename <- paste0(
      spath, "/", label, "_", exp, "_",
      model_exp, "_", model_ens, "_topo.nc"
    )
  } else {
    year1 <- models_start_year[model_idx]
    year2 <- models_end_year[model_idx]
    if (hist) {
      model_exp <- "historical"
      year1 <- hist_years[1]
      year2 <- hist_years[2]
    }
    filename <- paste0(
      spath, "/", label, "_", exp, "_", model_exp, "_",
      model_ens, "_", toString(year1), "_", toString(year2),
      "_", season, ".nc"
    )
  }
  return(filename)
}

getfilename_etccdi <- function(spath, var, model_idx, yrmon = "yr") {
  # Function to get names of files of ETCCDI indices
  # If input 'var' is an array of names, 'filename' an array will be as well

  filename <- ""
  for (svar in var) {
    exp <- models_name[model_idx]
    model_exp <- models_experiment[model_idx]
    model_ens <- models_ensemble[model_idx]
    year1 <- toString(models_start_year[model_idx])
    year2 <- toString(models_end_year[model_idx])
    if (yrmon == "mon") {
      year1 <- paste0(year1, "01")
      year2 <- paste0(year2, "12")
    }
    filenametmp <- paste0(
      spath, "/", svar, "_", yrmon, "_", exp, "_",
      model_exp, "_", model_ens, "_", year1, "-", year2, ".nc"
    )
    filename <- c(filename, filenametmp)
  }
  filename <- filename[2:length(filename)]
  return(filename)
}

getfilename_trends <- function(spath, label, model_idx, season) {
  exp <- models_name[model_idx]
  year1 <- models_start_year[model_idx]
  year2 <- models_end_year[model_idx]
  model_exp <- models_experiment[model_idx]
  model_ens <- models_ensemble[model_idx]
  filename <- paste0(
    spath, "/", diag_base, "_", exp, "_", model_exp, "_",
    model_ens, "_", toString(year1), "_", toString(year2),
    "_", season, "_tseries_", label, ".nc"
  )
  return(filename)
}

getfilename_figure <- function(spath, var, year1, year2, model_idx, season,
                               syears, sregion, label, map, output_file_type,
                               multimodel = F) {
  if (nchar(var) > 10) {
    var <- substr(var, 1, 10)
  }
  exp <- models_name[model_idx]
  year1 <- models_start_year[model_idx]
  year2 <- models_end_year[model_idx]
  model_exp <- models_experiment[model_idx]
  model_ens <- models_ensemble[model_idx]
  model_tag <- paste(exp, model_exp, model_ens, sep = "_")
  if (multimodel) {
    model_tag <- "multimodel"
  }
  figname <- paste0(spath, "/", paste(var, model_tag,
    paste(year1, year2, sep = "-"), season, syears, sregion,
    map,
    sep = "_"
  ), ".", output_file_type)
  if (!(label == "") & !(label == F)) {
    figname <- paste0(spath, "/", paste(var, model_tag,
      paste(year1, year2, sep = "-"), season, syears, sregion,
      label, map,
      sep = "_"
    ), ".", output_file_type)
  }
  return(figname)
}


##########################################################
#-----------------Basic functions------------------------#
##########################################################

# normalize a time series
standardize <- function(timeseries) {
  out <- (timeseries - mean(timeseries, na.rm = T)) / sd(timeseries, na.rm = T)
  return(out)
}


# detect ics ipsilon lat-lon
whicher <- function(axis, number) {
  out <- which.min(abs(axis - number))
  return(out)
}


# area of longitude/latitude rectangle
area_lonlat <- function(lon1, lon2, lat1, lat2) {
  R <- 6378
  return(2 * pi * R^2 * abs(sin(lat1 / 180. * pi) - sin(lat2 / 180. * pi))
    * abs(lon1 - lon2) / 360)
}


# produce a 2d matrix of area size for given longitude/latitude grid points
area_size <- function(ics, ipsilon, resolution = NA, norm = F) {
  if (is.na(resolution) & (length(ics) == 1) & (length(ipsilon) == 1)) {
    stop("Provide either resolution or two adjacent elements")
  }
  if (is.na(resolution) & (length(ics) != 1)) {
    resolution <- ics[2] - ics[1]
  }
  field <- array(NA, dim = c(length(ics), length(ipsilon)))
  for (j in seq_along(ipsilon)) {
    field[, j] <- area_lonlat(
      0, resolution, ipsilon[j] - 0.5 * resolution,
      ipsilon[j] + 0.5 * resolution
    )
  }
  if (norm) {
    field <- field / sum(field)
  }

  return(field)
}



# produce a 2d matrix of area weight
area_weight <- function(ics, ipsilon, root = T, norm = F) {
  field <- array(NA, dim = c(length(ics), length(ipsilon)))
  if (root == T) {
    for (j in seq_along(ipsilon)) {
      field[, j] <- sqrt(cos(pi / 180 * ipsilon[j]))
    }
  }

  if (root == F) {
    for (j in 1:length(ipsilon)) {
      field[, j] <- cos(pi / 180 * ipsilon[j])
    }
  }
  if (norm) {
    field <- field / mean(field)
  }
  return(field)
}

# normalize a 2D or 3D field by a 2d matrix of area weight
area_weight_norm <- function(ics, ipsilon, field, root = T, norm = F) {
  timedim <- dim(field)[length(dim(field))]
  weights <- replicate(timedim, area_weight(ics, ipsilon,
    root = root,
    norm = norm
  ))
  field <- field * weights
  return(field)
}

##########################################################
#--------------Time Based functions----------------------#
##########################################################

# check number of days for each month

number_days_month <- function(datas) {

  # evaluate the number of days in a defined month of a year
  datas <- as.Date(datas)
  m <- format(datas, format = "%m")
  while (format(datas, format = "%m") == m) {
    datas <- datas + 1
  }
  return(as.integer(format(datas - 1, format = "%d")))
}


# to convert season charname to months number
season2timeseason <- function(season) {
  if (season == "ALL") {
    timeseason <- 1:12
  }
  if (season == "JJA") {
    timeseason <- 6:8
  }
  if (season == "DJF") {
    timeseason <- c(1, 2, 12)
  }
  if (season == "MAM") {
    timeseason <- 3:5
  }
  if (season == "SON") {
    timeseason <- 9:11
  }
  if (!exists("timeseason")) {
    stop("wrong season selected!")
  }
  return(timeseason)
}

# leap year treu/false function
is_leapyear <- function(year) {
  return(((year %% 4 == 0) & (year %% 100 != 0)) | (year %% 400 == 0))
}

power_date_new <- function(datas) {
  whichdays <- as.numeric(format(datas, "%m"))
  # create a "season" for continuous time
  seas <- whichdays * 1
  ss <- 1
  for (i in 1:(length(whichdays) - 1)) {
    if (diff(whichdays)[i] > 1) {
      ss <- ss + 1
    }
    seas[i + 1] <- ss
  }
  etime <- list(
    day = as.numeric(format(datas, "%d")),
    month = as.numeric(format(datas, "%m")),
    year = as.numeric(format(datas, "%Y")),
    data = datas, season = seas
  )
  return(etime)
}

power_date <- function(season, ANNO1, ANNO2) {
  # evalute the number of days that will analyze in order
  # to create arrays of the needed dimensions

  # create continous calendar
  p1 <- as.Date(paste0(ANNO1, "-01-01"))
  p2 <- as.Date(paste0(ANNO2, "-12-31"))
  datas <- seq(p1, p2, by = "day")

  # select only days correspondeing to the needed season
  timeseason <- season2timeseason(season)
  month <- as.numeric(format(datas, "%m"))
  whichdays <- which(month %in% timeseason)

  # create a "season" for continuous time, used by persistance tracking
  seas <- whichdays * 1
  ss <- 1
  for (i in 1:(length(whichdays) - 1)) {
    if (diff(whichdays)[i] > 1) {
      ss <- ss + 1
    }
    seas[i + 1] <- ss
  }
  # produce a final timeseries of dates
  datas <- datas[whichdays]
  dataline <- list(
    day = as.numeric(format(datas, "%d")),
    month = as.numeric(format(datas, "%m")),
    year = as.numeric(format(datas, "%Y")),
    season = seas, data = datas
  )
  print("Time Array Built")
  print(paste("Length:", length(seas), "days for", season, "season"))
  print(paste("From", datas[1], "to", datas[length(seas)]))

  return(dataline)
}

power_date_no_leap <- function(season, ANNO1, ANNO2) {
  # apply to power_date object to clean out elements for leap years
  e <- power_date(season, ANNO1, ANNO2)
  leap.days <- which(e$month == 2 & e$day == 29)
  dataline.leap <- list(
    day = e$day[-leap.days], month = e$month[-leap.days],
    year = e$year[-leap.days],
    season = e$season[-leap.days],
    data = e$data[-leap.days]
  )
  print("FIXED FOR NO LEAP CALENDAR: Time Array Built")
  print(paste(
    "Length:", length(dataline.leap$season), "days for",
    season, "season"
  ))
  print(paste(
    "From", dataline.leap$data[1], "to",
    dataline.leap$data[length(dataline.leap$season)]
  ))
  return(dataline.leap)
}

power_date_30day <- function(season, ANNO1, ANNO2) {
  # apply to power.date object to clean out elements for leap years
  nmonths <- length(season2timeseason(season))
  nyears <- as.numeric(ANNO2) - as.numeric(ANNO1) + 1
  dd <- rep(seq(1, 30), nmonths * nyears)
  mm <- rep(rep(season2timeseason(season), each = 30), nyears)
  # create a "season" for continuous time, used by persistance tracking
  seas <- mm * 0 + 1
  ss <- 1
  for (i in 1:(length(mm) - 1)) {
    if (diff(mm)[i] > 1) {
      ss <- ss + 1
    }
    seas[i + 1] <- ss
  }
  dataline_30day <- list(day = dd, month = mm, season = seas)
  print("SIMPLIFIED CALENDAR FOR 30-day CALENDAR: Time Array Built")
  print(paste(
    "Length:", length(dataline.30day$season), "days for",
    season, "season"
  ))
  return(dataline_30day)
}

calc_region_timeseries <- function(x, y, indata, region, calc_sd = F,
                                   weighted_mean = T, root = F, norm = T, ..) {
  # This function subsets a lon/lat/time array based on an input
  # region(lon1,loni2,lat1,lat2) and returns its timeseries.
  # Area weights are applied if requested. The function returns also
  # the standard deviation of the averaging elements
  # (currently excluding weights)

  idimtimedata <- length(dim(indata))
  dimtimedata <- (dim(indata))[idimtimedata]
  retx <- which(region[1] <= x & x <= region[2])
  rety <- which(region[3] <= y & y <= region[4])
  if (!calc_sd) {
    print(paste(
      "Calc.region.timeseries: ",
      length(retx) * length(rety)
    ))
  }
  if (is.na(retx[1]) | is.na(rety[1])) {
    print("calc.region.timeseries: no data in selected region. Returning NA.")
    outdata <- array(dim = dimtimedata)
  } else {
    retdata <- indata[retx, rety, , drop = F]
    if (weighted_mean & !calc_sd) {
      retdata <- area_weight_norm(x[retx], y[rety], retdata,
        root = root, norm = norm
      )
    }
    outdata <- apply(retdata, idimtimedata, mean, na.rm = T)
    if (calc_sd) {
      outdata <- apply(retdata, idimtimedata, sd, na.rm = T)
    }
  }
  return(outdata)
}

##################
#--------Data preprocessing
#################

#
# Method to create an asci grid file for
# to use to regrid on
# @param idx_dir path of directory containing
# files from which to create the grid
# Adapted from 20170920-A_maritsandstad
#
create_grid <- function(ref_file = "./reffile", path = idx_dir,
                        out_file = "./gridDef") {

  ## Picking the grid found in reference file to regrid over
  if (!file.exists(ref_file)) {
    ## Picking the grid found in the first file to regrid over
    ref_file <- list.files(path, pattern = "*.nc", full.names = TRUE)[1]
  }
  cdo("griddes", input = ref_file, stdout = out_file)
}

#
# Method to create a landSeaMask on a suitable grid
# @param regrid name w/path of gridfile to use
# to put the landdseamask on
# Adapted from 20170920-A_maritsandstad
#
create_landseamask <- function(regrid = "./gridDef", ref_file = ref_file,
                               loc = "./", regridded_topo = paste0("./", "regridded_topo.nc"),
                               landmask = "./landSeaMask.nc", topo_only = F) {

  # Test if gridfile exists
  # otherwise call function to generate one
  if (!file.exists(regrid)) {
    if (length(ref_file) == 0) {
      print("Unable to access grid file")
      stop
    }
    create_grid(ref_file = ref_file, out_file = regrid)
  }

  ## Making topographic map
  ftopo <- cdo("topo", options = "-f nc")

  ## Regridding the topographic map to chosen grid
  cdo("remapcon2",
    args = paste0("'", regrid, "'"),
    input = ftopo, output = regridded_topo
  )

  if (!topo_only) {

    # Set above sea-level gridpoints to missing
    ftopomiss1 <- cdo("setrtomiss", args = "0,9000", input = regridded_topo)

    # Set above sea-level gridpoints to 1
    ftopo1pos <- cdo("setmisstoc", args = "1", input = ftopomiss1)

    # Set below sea-level gridpoints to missing
    cdo("setrtomiss", args = "-9000,0", input = ftopo1pos, output = landmask)
    unlink(c(ftopomiss1, ftopo1pos))
  }
  unlink(ftopo)
}

##
## Read seaLandElevationMask and mask data
##
apply_elevation_mask <- function(rfield, relevation, el_threshold,
                                 reverse = F) {
  if (!reverse) {
    if (el_threshold >= 0) {
      # mountains
      relevation[relevation < el_threshold] <- NA
      relevation <- relevation * 0 + 1
    } else {
      # oceans
      relevation[relevation > el_threshold] <- NA
      relevation <- relevation * 0 + 1
    }
  } else {
    if (el_threshold >= 0) {
      # mountains
      relevation[relevation > el_threshold] <- NA
      relevation <- relevation * 0 + 1
    } else {
      # oceans
      relevation[relevation < el_threshold] <- NA
      relevation <- relevation * 0 + 1
    }
  }
  itimedim <- dim(rfield)[length(dim(rfield))]
  myear_relevation <- replicate(itimedim, relevation)
  if (dim(myear_relevation) != dim(rfield)) {
    stop("STOP - dimension of topography does not match
dimension of field: remove old topography files if needed")
  }
  rfield <- rfield * myear_relevation

  return(rfield)
}



##########################################################
#-------------------Data analysis------------------------#
##########################################################


###################################
# Function: Annual mean spell length
#
# About:  This function calculates the annual mean spell length of a given
#         field (lon x lat x time) reporting 1's for active parameter and
#         0's for non active parameter. In order to reduce memory usage only
#         the annual mean spell length is returned. E.g. calculation of dry
#         spell length needs input fields with 1 for dry days, 0 for wet ones.
#
# Author: E. Arnone ( ISAC-CNR, Torino)
# Last update: 14 June 2017

mean_spell_length <- function(m) {
  # Setup useful arrays and parameters
  nlon <- dim(m)[1]
  nlat <- dim(m)[2]
  ntime <- dim(m)[3]
  mean_spell_length_year <- m[, , 1] * NA

  # Loop through grid points
  for (ilon in 1:nlon) {
    for (ilat in 1:nlat) {
      spell_point <- (m[ilon, ilat, ])
      # Look for variations along time axis
      diff_spell_point <- spell_point[2:ntime] - spell_point[1:ntime - 1]
      # select when variation is positive (starting spell)
      spell_start <- which(diff_spell_point == 1) + 1
      if (!is.na(spell_point[1])) {
        if (spell_point[1] == 1) {
          spell_start <- c(1, spell_start)
        }
      } # if first day is active add it to list
      # select when variation is negative (ending spell)
      spell_stop <- which(diff_spell_point == -1)
      if (!is.na(spell_point[ntime])) {
        if (spell_point[ntime] == 1) {
          spell_stop <- c(spell_stop, ntime)
        }
      } # if last day is active add it to list
      # difference between stop and start gives spell length
      spell_length <- spell_stop - spell_start + 1
      # assign annual mean spell length to output array
      mean_spell_length_year[ilon, ilat] <- mean(spell_length, na.rm = T)
    }
  }
  return(mean_spell_length_year)
}

get_elevation <- function(filename = NULL, elev_range = c(-1000, 10000),
                          mask = F, elev_plot = F) {
  # get elevation data from a high resolution topography file.

  funlink <- F
  if (is.null(filename)) {
    filename <- cdo("topo", options = "-f nc")
    funlink <- T
  }
  elevation <- ncdf_opener(filename,
    namevar = "elevation",
    namelon = "longitude", namelat = "latitude", rotate = "no"
  )
  lon_el <- ncdf_opener(filename, namevar = "longitude", rotate = "no")
  lat_el <- ncdf_opener(filename, namevar = "latitude", rotate = "no")
  elevation[which(elevation < elev_range[1] | elevation > elev_range[2])] <- NA
  if (mask) {
    elevation[which(elevation >= elev_range[1] &
      elevation <= elev_range[2])] <- 1
  }
  if (elev_plot) {
    filled_contour3(lon_el, lat_el, elevation, color.palette = rainbow)
    map("world",
      regions = ".", interior = F, exact = F, boundary = T, add = T,
      col = "gray", lwd = 1.5
    )
  }
  el_list <- list(elevation = elevation, lon_el = lon_el, lat_el = lat_el)
  if (funlink) unlink(filename)
  return(el_list)
}


##########################################################
#--------------NetCDF loading function-------------------#
##########################################################

# universal function to open a single var 3D (x,y,time) ncdf files: it includes
# rotation, y-axis filpping, time selection and CDO-based interpolation
# to replace both ncdf.opener.time and ncdf.opener (deprecated and removed)
# automatically rotate matrix to place greenwich at the center (flag "rotate")
# and flip the latitudes in order to have increasing
# if required (flag "interp2grid") additional interpolation with CDO is used.
# "grid" can be used to specify the target grid name
# time selection based on package PCICt must be specifed with both "tmonths"
#  and "tyears" flags. It returns a list including its own dimensions
ncdf_opener_universal <- function(namefile, namevar = NULL, namelon = NULL,
                                  namelat = NULL, tmonths = NULL,
                                  tyears = NULL, rotate = "full",
                                  interp2grid = F, grid = "r144x73",
                                  remap_method = "remapcon2",
                                  exportlonlat = TRUE, verbose = F) {

  # load package
  require(ncdf4)

  # verbose-only printing function
  printv <- function(value) {
    if (verbose) {
      print(value)
    }
  }

  # check if timeflag is activated or full file must be loaded
  if (is.null(tyears) | is.null(tmonths)) {
    timeflag <- FALSE
    printv("No time and months specified, loading all the data")
  } else {
    timeflag <- TRUE
    printv("tyears and tmonths are set!")
    require(PCICt)
  }

  if (rotate == "full") {
    rot <- T
    move1 <- move2 <- 1 / 2
  } # 180 degrees rotation of longitude
  if (rotate == "half") {
    rot <- T
    move1 <- 1 / 4
    move2 <- 3 / 4
  } # 90 degree rotation (useful for TM90)
  if (rotate == "no") {
    rot <- F
  } # keep as it is

  # interpolation made with CDO: second order conservative remapping
  if (interp2grid) {
    print(paste("Remapping with CDO on", grid, "grid"))
    if (is.null(namevar)) {
      namefile <- cdo(remap_method,
        args = paste0("'", grid, "'"),
        input = namefile
      )
    } else {
      selectf <- cdo("selvar", args = namevar, input = namefile)
      gridf <- tempfile()
      cdo("griddes", input = grid, stdout = gridf)
      namefile <- cdo(remap_method, args = gridf, input = selectf)
      unlink(c(selectf, gridf))
    }
  }

  # define rotate function (faster than with apply)
  rotation <- function(line) {
    vettore <- line
    dims <- length(dim(vettore))
    # for longitudes
    if (dims == 1) {
      ll <- length(line)
      line[(ll * move1):ll] <- vettore[1:(ll * move2 + 1)]
      line[1:(ll * move1 - 1)] <- vettore[(ll * move2 + 2):ll] - 360
    }
    # for x,y data
    if (dims == 2) {
      ll <- length(line[, 1])
      line[(ll * move1):ll, ] <- vettore[1:(ll * move2 + 1), ]
      line[1:(ll * move1 - 1), ] <- vettore[(ll * move2 + 2):ll, ]
    }
    # for x,y,t data
    if (dims == 3) {
      ll <- length(line[, 1, 1])
      line[(ll * move1):ll, , ] <- vettore[1:(ll * move2 + 1), , ]
      line[1:(ll * move1 - 1), , ] <- vettore[(ll * move2 + 2):ll, , ]
    }
    return(line)
  }

  # define flip function ('cos rev/apply is not working)
  flipper <- function(field) {
    dims <- length(dim(field))
    if (dims == 2) {
      ll <- length(field[1, ])
      field <- field[, ll:1]
    } # for x,y data
    if (dims == 3) {
      ll <- length(field[1, , 1])
      field <- field[, ll:1, ]
    } # for x,y,t data
    return(field)
  }

  # opening file: getting variable (if namevar is given, that variable
  # is extracted)
  printv(paste("opening file:", namefile))
  a <- nc_open(namefile)

  # if no name provided load the only variable available
  if (is.null(namevar)) {
    namevar <- names(a$var)
    if (length(namevar) > 1) {
      print(namevar)
      stop("More than one var in the files, please select it
with namevar=yourvar")
    }
  }

  # load axis: updated version, looking for dimension directly stored
  # inside the variable
  naxis <- unlist(lapply(a$var[[namevar]]$dim, function(x) x["name"]))
  for (axis in naxis) {
    assign(axis, ncvar_get(a, axis))
    printv(paste(axis, ":", length(get(axis)), "records"))
  }

  if (timeflag) {
    printv("selecting years and months")

    # based on preprocessing of CDO time format: get calendar type and
    # use PCICt package for irregular data
    caldata <- ncatt_get(a, "time", "calendar")$value
    timeline <- as.PCICt(as.character(time), format = "%Y%m%d", cal = caldata)

    # break if the calendar has not been recognized
    if (any(is.na(timeline))) {
      stop("Calendar from NetCDF is unsupported or not present. Stopping!!!")
    }

    # break if the data requested is not there
    lastday_base <- paste0(max(tyears), "-", max(tmonths), "-28")
    maxdays <- number_days_month(lastday_base)
    if (caldata == "360_day") {
      maxdays <- 30
    }
    # uses number_days_month, which loops to get the month change
    lastday <- as.PCICt(paste0(
      max(tyears), "-", max(tmonths), "-",
      maxdays
    ),
    cal = caldata,
    format = "%Y-%m-%d"
    )
    firstday <- as.PCICt(paste0(min(tyears), "-", min(tmonths), "-01"),
      cal = caldata, format = "%Y-%m-%d"
    )
    if (max(timeline) < lastday | min(timeline) > firstday) {
      stop("You requested a time interval that is not present in the NetCDF")
    }
  }

  # time selection and variable loading
  printv("loading full field...")
  field <- ncvar_get(a, namevar)

  if (timeflag) {

    # select data we need
    select <- which(as.numeric(format(timeline, "%Y")) %in% tyears &
      as.numeric(format(timeline, "%m")) %in% tmonths)
    field <- field[, , select]
    time <- timeline[select]

    printv(paste("This is a", caldata, "calendar"))
    printv(paste(
      length(time), "days selected from", time[1],
      "to", time[length(time)]
    ))

    printv(paste("Months that have been loaded are.. "))
    printv(unique(format(time, "%Y-%m")))
  }

  # check for dimensions (presence or not of time dimension)
  dimensions <- length(dim(field))

  # if dimensions are multiple, get longitude, latitude
  # if needed, rotate and flip the array
  xlist <- c("lon", "Lon", "longitude", "Longitude")
  ylist <- c("lat", "Lat", "latitude", "Latitude")
  if (dimensions > 1) {
    # assign ics and ipsilon
    if (is.null(namelon)) {
      if (any(xlist %in% naxis)) {
        ics <- get(naxis[naxis %in% xlist], a$dim)$vals
      } else {
        print("WARNING: No lon found")
        ics <- NA
      }
    } else {
      ics <- ncvar_get(a, namelon)
    }
    if (is.null(namelat)) {
      if (any(ylist %in% naxis)) {
        ipsilon <- get(naxis[naxis %in% ylist], a$dim)$vals
      } else {
        print("WARNING: No lat found")
        ipsilon <- NA
      }
    } else {
      ipsilon <- ncvar_get(a, namelat)
    }

    # longitute rotation around Greenwich
    if (rot) {
      printv("rotating...")
      ics <- rotation(ics)
      field <- rotation(field)
    }
    if (ipsilon[2] < ipsilon[1] & length(ipsilon) > 1) {
      if (length(ics) > 1) {
        print("flipping...")
        ipsilon <- sort(ipsilon)
        field <- flipper(field)
      }
    }

    # exporting variables to the main program
    if (exportlonlat) {
      assign("ics", ics, envir = .GlobalEnv)
      assign("ipsilon", ipsilon, envir = .GlobalEnv)
    }
    assign(naxis[naxis %in% c(xlist, namelon)], ics)
    assign(naxis[naxis %in% c(ylist, namelat)], ipsilon)
  }

  if (dimensions > 3) {
    stop("This file is more than 3D file")
  }

  # close connection
  nc_close(a)

  # remove interpolated file
  if (interp2grid) {
    unlink(namefile)
  }

  # showing array properties
  printv(paste(dim(field)))
  if (timeflag) {
    printv(paste("From", time[1], "to", time[length(time)]))
  }

  # returning file list
  return(mget(c("field", naxis)))
}

# ncdf.opener is a simplified wrapper for ncdf.opener.universal which returns
# only the field, ignoring the list
ncdf_opener <- function(namefile, namevar = NULL, namelon = NULL,
                        namelat = NULL, tmonths = NULL, tyears = NULL,
                        rotate = "full", interp2grid = F, grid = "r144x73",
                        remap_method = "remapcon2", exportlonlat = T) {
  field <- ncdf_opener_universal(namefile, namevar, namelon, namelat, tmonths,
    tyears, rotate, interp2grid, grid, remap_method,
    exportlonlat = exportlonlat
  )
  return(field$field)
}


# function to open ncdf files (much more refined, with CDO-based interpolation)
ncdf_opener_time <- function(namefile, namevar = NULL, namelon = NULL,
                             namelat = NULL, tmonths = NULL, tyears = NULL,
                             ics = ics, ipsilon = ipsilon, rotate = "full",
                             interp2grid = F, grid = "r144x73",
                             remap_method = "remapcon2") {
  # function to open netcdf files. It uses ncdf4 library
  # time selection of month and years needed automatically rotate matrix
  # to place greenwich at the center (flag "rotate")
  # and flip the latitudes in order to have increasing
  # if require (flag "interp2grid") additional interpolation with CDO
  # can be used. "grid" can be used to specify the grid name
  require(ncdf4)
  require(PCICt)

  if (is.null(tyears) | is.null(tmonths)) {
    stop("Please specify both months and years to load")
  }

  if (rotate == "full") {
    rot <- T
    move1 <- move2 <- 1 / 2
  } # 180 degrees rotation of longitude
  if (rotate == "half") {
    rot <- T
    move1 <- 1 / 4
    move2 <- 3 / 4
  } # 90 degree rotation (useful for TM90)
  if (rotate == "no") {
    rot <- F
  } # keep as it is, breaking at Greemwich

  # interpolation made with CDO: second order conservative remapping
  if (interp2grid) {
    print(paste("Remapping with CDO on", grid, "grid"))
    namefile <- cdo(remap_method,
      args = paste0("'", grid, "'"),
      input = namefile
    )
  }

  # define rotate function (faster than with apply)
  rotation <- function(line) {
    vettore <- line
    dims <- length(dim(vettore))
    if (dims == 1) {
      # for longitudes
      ll <- length(line)
      line[(ll * move1):ll] <- vettore[1:(ll * move2 + 1)]
      line[1:(ll * move1 - 1)] <- vettore[(ll * move2 + 2):ll] - 360
    }
    if (dims == 2) {
      # for x,y data
      ll <- length(line[, 1])
      line[(ll * move1):ll, ] <- vettore[1:(ll * move2 + 1), ]
      line[1:(ll * move1 - 1), ] <- vettore[(ll * move2 + 2):ll, ]
    }
    if (dims == 3) {
      # for x,y,t data
      ll <- length(line[, 1, 1])
      line[(ll * move1):ll, , ] <- vettore[1:(ll * move2 + 1), , ]
      line[1:(ll * move1 - 1), , ] <- vettore[(ll * move2 + 2):ll, , ]
    }
    return(line)
  }

  # define flip function ('cos rev/apply is not working)
  flipper <- function(field) {
    dims <- length(dim(field))
    if (dims == 2) {
      ll <- length(field[1, ])
      field <- field[, ll:1]
    } # for x,y data
    if (dims == 3) {
      ll <- length(field[1, , 1])
      field <- field[, ll:1, ]
    } # for x,y,t data
    return(field)
  }


  # opening file: getting variable (if namevar is given,
  # that variable is extracted)
  print(paste("opening file:", namefile))
  a <- nc_open(namefile)

  # load axis: old version, loading the variable dimensions with a max of
  # 4 dimensions. It showed some issues with the time_bnds variable appearing
  # in some NetCDF file. naxis=names(a$dim)[1:min(c(4,length(a$dim)))]
  # load axis: updated version, looking for dimension directly stored inside
  #  the variable
  naxis <- unlist(lapply(a$var[[namevar]]$dim, function(x) x["name"]))
  for (axis in naxis) {
    print(axis)
    assign(axis, ncvar_get(a, axis))
  }
  # based on preprocessing of CDO time format: get calendar type and
  # use PCICt package for irregular data
  caldata <- ncatt_get(a, "time", "calendar")$value
  timeline <- as.PCICt(as.character(time), format = "%Y%m%d", cal = caldata)
  str(timeline)

  # break if the calendar has not been recognized
  if (any(is.na(timeline))) {
    stop("Calendar from NetCDF is unsupported or not present. Stopping!!!")
  }

  # break if the data requested is not there
  lastday_base <- paste0(max(tyears), "-", max(tmonths), "-28")
  # uses number_days_month, which loops to get the month change
  lastday <- as.PCICt(paste0(
    max(tyears), "-", max(tmonths), "-",
    number_days_month(lastday_base)
  ),
  cal = caldata, format = "%Y-%m-%d"
  )
  firstday <- as.PCICt(paste0(min(tyears), "-", min(tmonths), "-01"),
    cal = caldata, format = "%Y-%m-%d"
  )
  if (max(timeline) < lastday | min(timeline) > firstday) {
    stop("You requested a time interval that is not present in the NetCDF")
  }

  # time selection and variable loading
  # if no name provided load the only variable available
  if (is.null(namevar)) {
    namevar <- names(a$var)
  }
  field <- ncvar_get(a, namevar)

  # select data we need
  select <- which(as.numeric(format(timeline, "%Y")) %in% tyears &
    as.numeric(format(timeline, "%m")) %in% tmonths)

  field <- field[, , select]
  time <- timeline[select]

  # check for dimensions (presence or not of time dimension)
  dimensions <- length(dim(field))

  # if dimensions are multiple, get longitude, latitude
  # if needed, rotate and flip the array
  if (dimensions > 1) {
    # assign ics and ipsilon
    if (is.null(namelon)) {
      xlist <- c("lon", "Lon", "longitude", "Longitude")
      if (any(xlist %in% naxis)) {
        ics <- get(naxis[(naxis %in% xlist)], a$dim)$vals
      } else {
        stop("No lon found")
      }
    } else {
      ics <- ncvar_get(a, namelon)
    }
    if (is.null(namelat)) {
      ylist <- c("lat", "Lat", "latitude", "Latitude")
      if (any(ylist %in% naxis)) {
        ipsilon <- get(naxis[(naxis %in% ylist)], a$dim)$vals
      } else {
        stop("No lon found")
      }
    } else {
      ipsilon <- ncvar_get(a, namelat)
    }

    print("flipping and rotating")
    # longitute rotation around Greenwich
    if (rot) {
      ics <- rotation(ics)
      field <- rotation(field)
    }
    if (ipsilon[2] < ipsilon[1] & length(ipsilon) > 1) {
      if (length(ics) > 1) {
        ipsilon <- sort(ipsilon)
        field <- flipper(field)
      }
    }

    # exporting variables to the main program
    assign("ics", ics, envir = .GlobalEnv)
    assign("ipsilon", ipsilon, envir = .GlobalEnv)
    assign(naxis[naxis %in% xlist], ics)
    assign(naxis[naxis %in% ylist], ipsilon)
  }


  if (dimensions > 3) {
    stop("This file is more than 3D file")
  }

  # close connection
  nc_close(a)

  # remove interpolated file
  if (interp2grid) {
    unlink(namefile)
  }

  # showing array properties
  print(paste(dim(field)))
  print(paste("From", time[1], "to", time[length(time)]))

  return(mget(c("field", naxis)))
}


##########################################################
#--------------Plotting functions------------------------#
##########################################################


# Figure functions
scale_figure <- function(plot_type, diag_script_cfg,
                         nfields, npancol, npanrow) {
  source(diag_script_cfg)
  if (plot_type == 1 || plot_type == 11) {
    npancol <- 1
    npanrow <- 1
  }
  if (plot_type == 2) {
    npancol <- 1
    npanrow <- 3
  }
  if (plot_type == 3) {
    npancol <- 3
    napnrow <- nfields
  }
  npanels <- npancol * npanrow
  if (npancol > 1) {
    png_width <- png_width_multi * npancol
    pdf_width <- pdf_width_multi * npancol
    x11_width <- x11_width_multi * npancol
  }
  png_width <- png_width * figure_rel_width[plot_type]
  pdf_width <- pdf_width * figure_rel_width[plot_type]
  x11_width <- x11_width * figure_rel_width[plot_type]

  figure_aspect_ratio[plot_type] <- (figure_aspect_ratio[plot_type]
  * npancol / npanrow)

  plot_size <- c(png_width, png_width / figure_aspect_ratio[plot_type])
  if (tolower(output_file_type) == "pdf") {
    plot_size[1] <- pdf_width
    plot_size[2] <- pdf_width / figure_aspect_ratio[plot_type]
  } else if ((tolower(output_file_type) == "eps") |
    (tolower(output_file_type) == "epsi") |
    (tolower(output_file_type) == "ps")) {
    plot_size[1] <- pdf_width
    plot_size[2] <- pdf_width / figure_aspect_ratio[plot_type]
  } else if (tolower(output_file_type) == "x11") {
    plot_size[1] <- x11_width
    plot_size[2] <- x11_width / figure_aspect_ratio[plot_type]
  }
  print(plot_size)
  return(plot_size)
}

graphics_startup <- function(figname, output_file_type, plot_size) {
  source(diag_script_cfg)
  # choose output format for figure - by JvH
  if (tolower(output_file_type) == "png") {
    png(filename = figname, width = plot_size[1], height = plot_size[2])
  } else if (tolower(output_file_type) == "pdf") {
    pdf(
      file = figname, width = plot_size[1],
      height = plot_size[2], onefile = T
    )
  } else if ((tolower(output_file_type) == "eps") |
    (tolower(output_file_type) == "epsi") |
    (tolower(output_file_type) == "ps")) {
    setEPS(
      width = plot_size[1], height = plot_size[2],
      onefile = T, paper = "special"
    )
    postscript(figname)
  } else if (tolower(output_file_type) == "x11") {
    x11(width = plot_size[1], height = plot_size[2])
  }
  return()
}

graphics_close <- function(figname) {
  print(figname)
  dev.off()
  return()
}

# extensive filled.contour function
filled_contour3 <-
  function(x = seq(0, 1, length.out = nrow(z)),
             y = seq(0, 1, length.out = ncol(z)), z,
             xlim = range(x, finite = TRUE),
             ylim = range(y, finite = TRUE), zlim = range(z, finite = TRUE),
             levels = pretty(zlim, nlevels), nlevels = 20,
             color.palette = cm.colors, col = color.palette(length(levels) - 1),
             extend = TRUE, plot.title, plot.axes,
             key.title, key.axes, asp = NA, xaxs = "i", yaxs = "i", las = 1,
             axes = TRUE, frame.plot = axes, mar, ...) {
    # modification by Ian Taylor of the filled.contour function
    # to remove the key and facilitate overplotting with contour()
    # further modified by Carey McGilliard and Bridget Ferris
    # to allow multiple plots on one page
    # modification to allow plot outside boundaries

    if (missing(z)) {
      if (!missing(x)) {
        if (is.list(x)) {
          z <- x$z
          y <- x$y
          x <- x$x
        }
        else {
          z <- x
          x <- seq.int(0, 1, length.out = nrow(z))
        }
      }
      else {
        stop("no 'z' matrix specified")
      }
    }
    else if (is.list(x)) {
      y <- x$y
      x <- x$x
    }
    if (any(diff(x) <= 0) || any(diff(y) <= 0)) {
      stop("increasing 'x' and 'y' values expected")
    }

    # trim extremes for nicer plots
    if (extend) {
      z[z < min(levels)] <- min(levels)
      z[z > max(levels)] <- max(levels)
    }

    plot.new()
    plot.window(xlim, ylim, "", xaxs = xaxs, yaxs = yaxs, asp = asp)
    if (!is.matrix(z) || nrow(z) <= 1 || ncol(z) <= 1) {
      stop("no proper 'z' matrix specified")
    }
    if (!is.double(z)) {
      storage.mode(z) <- "double"
    }
    .filled.contour(as.double(x), as.double(y), z, as.double(levels),
      col = col
    )
    if (missing(plot.axes)) {
      if (axes) {
        title(main = "", xlab = "", ylab = "")
        Axis(x, side = 1, ...)
        Axis(y, side = 2, ...)
      }
    }
    else {
      plot.axes
    }
    if (frame.plot) {
      box()
    }
    if (missing(plot.title)) {
      title(...)
    } else {
      plot.title
    }
    invisible()
  }

image_scale3 <- function(z, levels, color.palette = heat.colors,
                         colorbar.label = "image.scale", extend = T,
                         line.label = 2, line.colorbar = 0, cex.label = 1,
                         cex.colorbar = 1, colorbar.width = 1,
                         new_fig_scale = c(-0.07, -0.03, 0.1, -0.1), ...) {

  # save properties from main plotting region
  old.par <- par(no.readonly = TRUE)
  mfg.save <- par()$mfg
  old.fig <- par()$fig

  # defining plotting region with proper scaling
  xscal <- (old.fig[2] - old.fig[1])
  yscal <- (old.fig[4] - old.fig[3])
  lw <- colorbar.width
  lp <- line.colorbar / 100
  new.fig <- c(
    old.fig[2] + new_fig_scale[1] * xscal * lw - lp,
    old.fig[2] + new_fig_scale[2] * xscal - lp,
    old.fig[3] + new_fig_scale[3] * yscal,
    old.fig[4] + new_fig_scale[4] * yscal
  )

  if (missing(levels)) {
    levels <- seq(min(z), max(z), , 12)
  }
  # fixing color palette
  col <- color.palette(length(levels) - 1)

  # starting plot
  par(mar = c(1, 1, 1, 1), fig = new.fig, new = TRUE)

  # creating polygons for legend
  poly <- vector(mode = "list", length(col))
  for (i in seq(poly)) {
    poly[[i]] <- c(levels[i], levels[i + 1], levels[i + 1], levels[i])
  }

  xlim <- c(0, 1)
  if (extend) {
    longer <- 1.5
    dl <- diff(levels)[1] * longer
    ylim <- c(min(levels) - dl, max(levels) + dl)
  } else {
    ylim <- range(levels)
  }
  plot(1, 1,
    t = "n", ylim = ylim, xlim = xlim, axes = FALSE, xlab = "",
    ylab = "", xaxs = "i", yaxs = "i", ...
  )
  for (i in seq(poly)) {
    polygon(c(0, 0, 1, 1), poly[[i]], col = col[i], border = NA)
  }
  if (extend) {
    polygon(c(0, 1, 1 / 2), c(levels[1], levels[1], levels[1] - dl),
      col = col[1], border = NA
    )
    polygon(c(0, 1, 1 / 2), c(
      levels[length(levels)], levels[length(levels)],
      levels[length(levels)] + dl
    ),
    col = col[length(col)], border = NA
    )
    polygon(c(0, 0, 1 / 2, 1, 1, 1 / 2), c(
      levels[1], levels[length(levels)], levels[length(levels)] + dl,
      levels[length(levels)], levels[1], levels[1] - dl
    ), border = "black", lwd = 2)
    ylim0 <- range(levels)
    prettyspecial <- pretty(ylim0)
    prettyspecial <- prettyspecial[prettyspecial <= max(ylim0) &
      prettyspecial >= min(ylim0)]
    axis(4,
      las = 1, cex.axis = cex.colorbar, at = prettyspecial,
      labels = prettyspecial, ...
    )
  } else {
    box()
    axis(4, las = 1, cex.axis = cex.colorbar, ...)
  }

  # box, axis and leged
  mtext(colorbar.label, line = line.label, side = 4, cex = cex.label, ...)

  # resetting properties for starting a new plot (mfrow style)
  par(old.par)
  par(mfg = mfg.save, new = FALSE)
  invisible()
}

<<<<<<< HEAD
cdo <- function(command, args = "", input = "", options = "", output = "",
                stdout = "", noout = F) {
  if (args != "") args <- paste0(",", args)
  if (stdout != "") {
    stdout <- paste0(" > '", stdout, "'")
    noout <- T
  }
  if (input[1] != "") {
    for (i in 1:length(input)) {
      input[i] <- paste0("'", input[i], "'")
=======
cdo <-
  function(command,
             args = "",
             input = "",
             options = "",
             output = "",
             stdout = "",
             noout = F) {
    if (args != "") {
      args <- paste0(",", args)
    }
    if (stdout != "") {
      stdout <- paste0(" > '", stdout, "'")
      noout <- T
    }
    if (input[1] != "") {
      for (i in seq_along(input)) {
        input[i] <- paste0("'", input[i], "'")
      }
      input <- paste(input, collapse = " ")
>>>>>>> 54a0720c
    }
    input <- paste(input, collapse = " ")
  }
  output0 <- output
  if (output != "") {
    output <- paste0("'", output, "'")
  } else if (!noout) {
    output <- tempfile()
    output0 <- output
  }
  argstr <- paste0(
    options, " ", command, args, " ", input, " ", output,
    " ", stdout
  )
  print(paste("cdo", argstr))
  ret <- system2("cdo", args = argstr)
  if (ret != 0) {
    stop(paste("Failed (", ret, "): cdo", argstr))
  }
  return(output0)
}<|MERGE_RESOLUTION|>--- conflicted
+++ resolved
@@ -1343,18 +1343,6 @@
   invisible()
 }
 
-<<<<<<< HEAD
-cdo <- function(command, args = "", input = "", options = "", output = "",
-                stdout = "", noout = F) {
-  if (args != "") args <- paste0(",", args)
-  if (stdout != "") {
-    stdout <- paste0(" > '", stdout, "'")
-    noout <- T
-  }
-  if (input[1] != "") {
-    for (i in 1:length(input)) {
-      input[i] <- paste0("'", input[i], "'")
-=======
 cdo <-
   function(command,
              args = "",
@@ -1375,25 +1363,22 @@
         input[i] <- paste0("'", input[i], "'")
       }
       input <- paste(input, collapse = " ")
->>>>>>> 54a0720c
-    }
-    input <- paste(input, collapse = " ")
-  }
-  output0 <- output
-  if (output != "") {
-    output <- paste0("'", output, "'")
-  } else if (!noout) {
-    output <- tempfile()
+    }
     output0 <- output
-  }
-  argstr <- paste0(
-    options, " ", command, args, " ", input, " ", output,
-    " ", stdout
-  )
-  print(paste("cdo", argstr))
-  ret <- system2("cdo", args = argstr)
-  if (ret != 0) {
-    stop(paste("Failed (", ret, "): cdo", argstr))
-  }
-  return(output0)
-}+    if (output != "") {
+      output <- paste0("'", output, "'")
+    } else if (!noout) {
+      output <- tempfile()
+      output0 <- output
+    }
+    argstr <- paste0(
+      options, " ", command, args, " ", input, " ", output,
+      " ", stdout
+    )
+    print(paste("cdo", argstr))
+    ret <- system2("cdo", args = argstr)
+    if (ret != 0) {
+      stop(paste("Failed (", ret, "): cdo", argstr))
+    }
+    return(output0)
+  }