--- conflicted
+++ resolved
@@ -42,10 +42,6 @@
 
 import logging
 import os
-<<<<<<< HEAD
-import cftime
-=======
->>>>>>> 8dfb8387
 import numpy as np
 import matplotlib
 matplotlib.use('Agg')  # noqa
@@ -72,35 +68,12 @@
         plt.axhline(cubedata.compressed(), **kwargs)
         return
 
-<<<<<<< HEAD
-    times = diagtools.timecoord_to_float(cube.coord('time'))
-=======
     times = diagtools.cube_time_to_float(cube)
->>>>>>> 8dfb8387
     plt.plot(times, cubedata, **kwargs)
 
 
 def moving_average(cube, window):
     """
-<<<<<<< HEAD
-    Make a moving average plot
-
-    the window is a string which isa number and a measuremet of time.
-    """
-    window = window.split()
-    window_len = int(window[0]) / 2.
-    window_units = str(window[1])
-
-    if window_units not in ['days', 'day', 'dy',
-                            'months', 'month', 'mn',
-                            'years', 'yrs', 'year', 'yr']:
-        raise ValueError("Window_units not recognised %s",
-                         str(window_units))
-
-    data = cube.data
-    time_coord = cube.coord('time')
-    times = time_coord.units.num2date(time_coord.points)
-=======
     Calculate a moving average.
 
     The window is a string which is a number and a measuremet of time.
@@ -130,35 +103,10 @@
                          "{}".format(win_units))
 
     times = cube.coord('time').units.num2date(cube.coord('time').points)
->>>>>>> 8dfb8387
 
     datetime = diagtools.guess_calendar_datetime(cube)
 
     output = []
-<<<<<<< HEAD
-    for i, t in enumerate(times):
-        if window_units in ['years', 'yrs', 'year', 'yr']:
-            tmin = datetime(t.year - window_len, t.month, t.day,
-                            t.hour, t.minute)
-            tmax = datetime(t.year + window_len, t.month, t.day,
-                            t.hour, t.minute)
-
-        if window_units in ['months', 'month', 'mn']:
-            tmin = datetime(t.year, t.month - window_len, t.day,
-                            t.hour, t.minute)
-            tmax = datetime(t.year, t.month + window_len, t.day,
-                            t.hour, t.minute)
-
-        if window_units in ['days', 'day', 'dy']:
-            tmin = datetime(t.year, t.month, t.day - window_len,
-                            t.hour, t.minute)
-            tmax = datetime(t.year, t.month, t.day + window_len,
-                            t.hour, t.minute)
-
-        arr = np.ma.masked_where((times < tmin) + (times > tmax),
-                                 data)
-
-=======
 
     times = np.array([datetime(time_itr.year, time_itr.month, time_itr.day,
                                time_itr.hour, time_itr.minute)
@@ -186,7 +134,6 @@
                             time_itr.minute)
 
         arr = np.ma.masked_where((times < tmin) + (times > tmax), cube.data)
->>>>>>> 8dfb8387
         output.append(arr.mean())
     cube.data = np.array(output)
     return cube
@@ -313,11 +260,7 @@
                 color = 'blue'
 
             # Take a moving average, if needed.
-<<<<<<< HEAD
-            if 'moving_average' in cfg.keys():
-=======
             if 'moving_average' in cfg:
->>>>>>> 8dfb8387
                 cube = moving_average(model_cubes[filename][layer],
                                       cfg['moving_average'])
             else:
