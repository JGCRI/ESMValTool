; #############################################################################
; MAIN SCRIPT FOR PERFORMANCE METRICS
; Authors: Mattia Righi (DLR, Germany) and Franziska Frank (DLR, Germany)
; ESMVal project
; #############################################################################
; Description
;    Calculates and (optionally) plots annual/seasonal cycles, zonal means,
;    lat-lon fields and time-lat-lon fields from input T3M or T2Ms data.
;    The calculated fields can be also plotted as difference w.r.t. a given
;    reference dataset. It also calculates grading and taylor metrics.
;    Input data have to be regridded to a common grid in the preprocessor.
;
; Required diag_script_info attributes
;    plot_type: cycle (time), zonal (plev, lat), latlon (lat, lon) or
;               cycle_latlon (time, lat, lon)
;    time_avg: type of time average (see time_operations in
;              diag_scripts/shared/statistics.ncl)
;    region: selected region (see select_region in
;            diag_scripts/shared/latlon.ncl)
;    styleset (for cycle): as in diag_scripts/shared/plot/style.ncl functions
;    plot_stddev (for cycle): plot standard deviation
;    legend_outside (for cycle): save legend in a separate file
;
; Optional diag_script_info attributes
;    t_test (for zonal and latlon): calculate t-test in difference plots
;                                   (default: False)
;    conf_level (for zonal and latlon): confidence level for the t-test
;                                       (default: False)
;    range_option: time range selection option (default: 0)
;    projection: map projection for lat-lon plots (default:
;                CylindricalEquidistant)
;    draw_plots: draw plots (default: True)
;    plot_diff: draw difference plots (default: False)
;    calc_grading: calculate grading (default: False)
;    stippling: use stippling to mark stat. significant differences (default:
;               False = mask out non-significant differences in gray)
;    show_global_avg: diplay global avaerage as right string on lat-lon plots
;                     (default: False)
;    metric: grading metric (if calc_grading is True)
;    normalization: metric normalization (for RMSD and BIAS metrics)
;    abs_levs: (min, max, spacing) contour levels for absolute plot
;    diff_levs: (min, max, spacing) contour levels for difference plot
;    zonal_cmap (for zonal): color table (default: "amwg_blueyellowred")
;    zonal_ymin (for zonal): minimum pressure on the plots (default: 5. hPa)
;    latlon_cmap (for latlon): color table (default: "amwg_blueyellowred")
;    plot_units: plotting units (if different from standard CMOR units)
;    aux_info: additional information for stations data
;    location: additional information for stations data (location)
;    altitude: additional information for stations data (altitude)
;
; Caveats
;
; Modification history
;    20180503-A_righ_ma: completely rewritten and modularized
;    20171215-A_righ_ma: merged with perfmetrics_grading and
;                        permetrics_taylor.ncl
;    20171124-A_righ_ma: completely revised to adapt it to the new backend
;                        (level selection, regridding and masking now done
;                        by the python preprocessor)
;    20161220-A_laue_ax: added option to set map projection for lat-lon plots
;                        (diag_script_info@projection)
;                        added option to choose how to plot t-test results:
;                        stippling or masking out in gray (lat-lon plots only)
;    20161019-A_laue_ax: changed plotting of t-test results:
;                        now stippling significant grid cells (old version:
;                        masking out non-significant values in gray)
;    20160628-A_righ_ma: moving ref_model specification from cfg- files to
;                        recipe file
;    20160628-A_senf_da: added regridding for irregular grids (ESMF_regrid).
;    20151027-A_laue_ax: moved call to 'write_references' to the beginning
;                        of the code.
;    20151013-A_righ_ma: fixed t-test mask in lat-lon difference plots.
;    20150325-A_laue_ax: modified reference tags used for acknowledgements
;                        (projects, observations, etc.).
;    20150119-A-gott_kl: removed "grid", "region" from req_atts
;                        (for T2Ms vmrco).
;    20150113-A_gott_kl: reconciled generalised regridding with T1* & T0*
;    20140905-A_righ_ma: consistent regridding and missing values mask.
;    20140701-A_gott_kl: Adapted for T1M.
;    20140630-A_gott_kl: Adapted for T0Ms.
;    20131203-A_fran_fr: written.
;
; #############################################################################

load "interface_scripts/interface.ncl"

load "./diag_scripts/shared/latlon.ncl"
load "./diag_scripts/shared/statistics.ncl"
load "./diag_scripts/shared/regridding.ncl"
load "./diag_scripts/shared/ensemble.ncl"
load "./diag_scripts/shared/scaling.ncl"

load "./diag_scripts/shared/plot/style.ncl"
load "./diag_scripts/shared/plot/xy_line.ncl"
load "./diag_scripts/shared/plot/zonalmean_profile.ncl"
load "./diag_scripts/shared/plot/contour_maps.ncl"

begin

  enter_msg(diag_script, "")
  log_info("++++++++++++++++++++++++++++++++++++++++++")
  log_info(diag_script + " (var: " + variables(0) + ")")
  log_info("++++++++++++++++++++++++++++++++++++++++++")

  dim_MOD = dimsizes(dataset_info@dataset)
  dim_VAR = dimsizes(variables)
  var0 = variables(0)
  field_type0 = field_types(0)

  ; Write references
  write_references(diag_script, "A_fran_fr", \
                   (/"A_righ_ma", "A_eyri_ve", "A_gott_kl", "A_senf_da"/), \
                   (/"D_righi15gmd", "D_gleckler08jgr"/), \
                   (/"E_ncep", "E_erainterim", "E_airs", "E_ceresebaf", \
                     "E_srb"/), \
                   (/"P_embrace", "P_esmval"/))

  ; Check required diag_script_info attributes
  exit_if_missing_atts(diag_script_info, (/"plot_type", "time_avg", "region"/))

  ; Define region
  region = select_region(diag_script_info@region)

  ; Store required attributes
  ptype = diag_script_info@plot_type

  if (all(ptype.ne.(/"cycle", "zonal", "cycle_zonal", \
                     "latlon", "cycle_latlon"/))) then
    error_msg("f", diag_script, "", "plot_type " + ptype + " is not a " + \
              "supported plot_type in this diagnostic")
  end if

  ; Check for plot-type specific settings
  if (ptype.eq."cycle") then
    exit_if_missing_atts(diag_script_info, \
                         (/"legend_outside", "styleset", "plot_stddev"/))
  end if

  if ((ptype.eq."zonal" .or. ptype.eq."latlon") .and. \
      diag_script_info@region.ne."Global") then
    error_msg("f", diag_script, "", "plot_type " + ptype + \
              " implemented only for region='Global'")
  end if

  ; Check valid field
  if (((ptype.eq."zonal" .or. ptype.eq."cycle_zonal") .and. \
      all(field_type0.ne.(/"T3M", "T2Mz"/))) .or. \
      (ptype.eq."cycle" .and. \
      all(field_type0.ne.(/"T3M", "T2Ms", "T1M", "T0Ms"/))) .or. \
      (ptype.eq."latlon" .and. \
      all(field_type0.ne.(/"T3M", "T2Ms", "TO2Ms"/))) .or. \
      (ptype.eq."cycle_latlon" .and. \
      all(field_type0.ne.(/"T3M", "T2Ms", "TO2Ms"/)))) then
    error_msg("f", diag_script, "", "input field " + field_type0 + \
              " is not compatible with plot_type " + ptype)
  end if

  ; Set default values for non-required diag_script_info attributes
  set_default_att(diag_script_info, "range_option", 0)
  set_default_att(diag_script_info, "projection", "CylindricalEquidistant")
  set_default_att(diag_script_info, "draw_plots", True)
  set_default_att(diag_script_info, "plot_diff", False)
  set_default_att(diag_script_info, "calc_grading", False)
  set_default_att(diag_script_info, "stippling", False)
  set_default_att(diag_script_info, "t_test", False)
  set_default_att(diag_script_info, "show_global_avg", False)
  set_default_att(diag_script_info, "zonal_ymin", 5.)
  set_default_att(diag_script_info, "zonal_cmap", "amwg_blueyellowred")
  set_default_att(diag_script_info, "latlon_cmap", "amwg_blueyellowred")

  ; Check consistency of diff plots settings
  if (diag_script_info@t_test .and. .not.diag_script_info@plot_diff) then
    error_msg("f", diag_script, "", "plot_diff must be True to apply t-test")
  end if
  if (diag_script_info@t_test .and. .not.diag_script_info@conf_level) then
    error_msg("f", diag_script, "", \
              "conf_level must be specified to apply t-test")
  end if

  ; Check metric
  if (diag_script_info@calc_grading) then
    exit_if_missing_atts(diag_script_info, (/"metric", "normalization"/))
    if (dimsizes(diag_script_info@metric).ne.\
        dimsizes(diag_script_info@normalization)) then
      error_msg("f", diag_script, "", "normalization must be " + \
                "provided for each requested metric")
    end if
    if (any(diag_script_info@metric.eq."SMPI") .and. \
        diag_script_info@range_option.eq.0) then
      error_msg("f", diag_script, "", "Currently Single Model " + \
                "Performance Index is only supported for time periods of " + \
                "the same length for all models and observations")
    end if

  end if

  ; Unique names for datasets
  datasetnames = project_style(diag_script_info, "annots")

  ; Check for reference dataset definition
  if (variable_info@reference_dataset.eq."None") then
    error_msg("f", diag_script, "", "no reference dataset is specified")
  end if

  ; Set index of the reference (and alternative) dataset
  if (isatt(variable_info, "alternative_dataset")) then
    l_altern = True
    nobs = 2
    ref_inds = get_ref_dataset_idx(dataset_info, \
                                   (/variable_info@reference_dataset, \
                                    variable_info@alternative_dataset/))
    ref_ind = ref_inds(0)
    alt_ind = ref_inds(1)
  else
    l_altern = False
    nobs = 1
    ref_inds = \
      get_ref_dataset_idx(dataset_info, variable_info@reference_dataset)
    ref_ind = ref_inds
  end if

  ; Create output plot directory
  if (diag_script_info@draw_plots) then
    plot_dir = config_user_info@plot_dir
    system("mkdir -p " + plot_dir)
  end if

  ; Plot file type
  file_type = config_user_info@output_file_type
  if (ismissing(file_type)) then
    file_type = "ps"
  end if

  ; Grading settings
  if (diag_script_info@calc_grading) then

    ; Define variable name
    region_name = ""  ; priority 3
    location = ""  ; priority 3
    if(isatt(diag_script_info, "aux_info")) then
      region_name = "_" + diag_script_info@aux_info  ; priority 2
      location = " - " + diag_script_info@aux_info  ; priority 2
    end if
    if(isatt(diag_script_info, "location")) then
      location = " - " + diag_script_info@location  ; priority 1
    end if
    if(isatt(diag_script_info, "region")) then
      region_name = "_" + region@name  ; priority 1
      location = " - " + diag_script_info@region
    end if
    altitude = ""  ; priority 2
    if(any(field_type0.eq.(/"T0M", "T0Ms"/))) then
      if(isatt(diag_script_info, "altitude")) then
        altitude = " - " + diag_script_info@altitude  ; priority 1
      end if
    else
      if(isatt(diag_script_info, "level")) then
        altitude = " - " + diag_script_info@level + " hPa"  ; priority 1
      end if
    end if
    var0_grade = var0
    var0_grade = var0_grade + region_name
    if(isatt(diag_script_info, "level").and. \
       any(field_type0.eq.(/"T3M", "T1M"/))) then
      var0_grade = var0_grade + "-" + diag_script_info@level  ; FIX-ME
    end if

    ; Define grading arrays
    nmetrics = dimsizes(diag_script_info@metric)
    ncdf_dir = new(nmetrics, string)
    ndatasets = dimsizes(datasetnames) - nobs

    grading = new((/nmetrics, 1, ndatasets, nobs/), float)
    grading!0 = "metric"
    grading!1 = "diagnostics"  ; dummy coord. to facilitate appending
    grading!2 = "models"
    grading!3 = "reference"
    grading&diagnostics = var0_grade
    grading&models = remove_index(datasetnames, ref_inds)
    if (isdim(grading, "reference")) then
      grading&reference = datasetnames(ref_inds)
    end if

    ; Special case Taylor
    if (any(diag_script_info@metric.eq."taylor")) then
      ndatasets = dimsizes(datasetnames) - 1  ; always 1 reference dataset
      taylor = new((/1, ndatasets, 2/), float)
      taylor!0 = "diagnostics"  ; dummy coord. to facilitate appending
      taylor!1 = "models"
      taylor!2 = "statistic"
      taylor&diagnostics = var0_grade
      taylor&statistic = (/"stddev_ratio", "correlation"/)
      taylor&models = remove_index(datasetnames, ref_ind)
    end if

    ; Special case SMPI
    if (any(diag_script_info@metric.eq."SMPI")) then
      nmodels = dimsizes(modelnames) - 1  ; always 1 reference model
      smpi = new((/diag_script_info@smpi_n_bootstrap + 1, nmodels/), float)
      smpi!0 = "bootstrap_member"
      smpi!1 = "models"
      smpi&bootstrap_member = ispan(0, diag_script_info@smpi_n_bootstrap, 1)
      smpi&models = remove_index(modelnames, ref_ind)
    end if

    ; Define grading filename
    do met = 0, nmetrics - 1
      ncdf_dir(met) = config_user_info@work_dir + "/" + \
        diag_script_info@metric(met) + "_" + var0_grade + ".nc"
    end do

  end if

  ; Load plot-type-specific script
  print("diag_scripts/perfmetrics/" + ptype + ".ncl")
  loadscript("diag_scripts/perfmetrics/" + ptype + ".ncl")

end

begin

  ; Call plot-type-specific script
  perfmetrics_ptype_script()

  ; Finalize grading calculations
  if (diag_script_info@calc_grading) then

    do met = 0, nmetrics - 1

      if (diag_script_info@metric(met).eq."taylor") then
        metric = taylor
      else
        metric = grading(met, :, :, :)
      end if

      ; Apply normalization
      if (diag_script_info@metric(met).ne."taylor" .and. \
          diag_script_info@metric(met).ne."SMPI") then
        do iobs = 0, nobs - 1
          metric(:, :, iobs) = \
            normalize_metric(metric(:, :, iobs), \
                             diag_script_info@normalization(met))
        end do
      end if

<<<<<<< HEAD
      ; Special case, SMPI normalization
      if (diag_script_info@metric(met).eq."SMPI") then
        ens_idx = new(dimsizes(smpi&models), integer)
        do ii = 0, dimsizes(ens_idx) - 1
          loc_idx = ind(model_info@model.eq.smpi&models(ii))
          ; Select only the models of the specified project
          if (model_info@project(loc_idx).ne. \
              diag_script_info@normalization(met)) then
            ens_idx(ii) = ens_idx@_FillValue
          else
            ens_idx(ii) = ii
          end if
        end do
        if (all(ismissing(ens_idx))) then
          error_msg("f", diag_script, "", "No models for the selected " + \
                    "normalization (" + diag_script_info@normalization(met) + \
                    ") found")
        end if
        ens_idx := ens_idx(ind(.not.ismissing(ens_idx)))
        ; Apply normalization
        do iboot = 0, dimsizes(smpi&bootstrap_member)-1
          smpi(iboot, :) = smpi(iboot, :) / avg(smpi(iboot, ens_idx))
        end do
      end if

      ; Reduce dimensionality if no alternative model
=======
      ; Reduce dimensionality if no alternative dataset
>>>>>>> ba1631aa
      if (.not.l_altern .and. diag_script_info@metric(met).ne."taylor") then
        metric := metric(:, :, 0)
        delete(metric@reference)
      end if

<<<<<<< HEAD
      if diag_script_info@metric.eq."SMPI" then
        ; Attach attributes to results
        smpi@title = "metrics"
        smpi@long_name = "1 variable's Performance Index for " + \
                         "the Single Model Performance Index"
        ; val_smpi@metric = diag_script_info@metric
        smpi@diag_script = (/diag_script/)
        smpi@var = "performance_index"
        smpi@invar = var0
        smpi@region = location
        smpi@ensemble_name = diag_script_info@normalization(met)
        smpi@num_climofiles = dimsizes(model_info@model)  ; FIX-ME ?
        do imod = 0, dimsizes(model_info@model) - 1
          num_climo = "climofile_" + imod
          smpi@$num_climo$ = input_file_info@filename(imod)
        end do
        smpi@ncdf_dir = ncdf_dir(met)

        ; Write NetCDF output
        ncdf_outfile = ncdf_write(smpi, smpi@ncdf_dir)

      else

        ; Attach attributes to the results
        metric@title = diag_script_info@metric(met) + " metric"
        metric@long_name = "Grading table of metric " \
                           + diag_script_info@metric(met)
        metric@metric = diag_script_info@metric(met)
        metric@diag_script = (/diag_script/)
        metric@var = "grade"
        metric@region = location
        metric@num_climofiles = dimsizes(model_info@model)  ; FIX-ME ?
        do imod = 0, dimsizes(model_info@model) - 1
          num_climo = "climofile_" + imod
          metric@$num_climo$ = input_file_info@filename(imod)
        end do
        metric@ncdf_dir = ncdf_dir(met)

        ; Write NetCDF output
        ncdf_outfile = ncdf_write(metric, metric@ncdf_dir)

      end if
=======
      ; Attach attributes to the results
      metric@title = diag_script_info@metric(met) + " metric"
      metric@long_name = \
        "Grading table of metric " + diag_script_info@metric(met)
      metric@metric = diag_script_info@metric(met)
      metric@diag_script = (/diag_script/)
      metric@var = "grade"
      metric@region = location
      metric@num_climofiles = dimsizes(dataset_info@dataset)  ; FIX-ME ?
      do imod = 0, dimsizes(dataset_info@dataset) - 1
        num_climo = "climofile_" + imod
        metric@$num_climo$ = input_file_info@filename(imod)
      end do
      metric@ncdf_dir = ncdf_dir(met)

      ; Write NetCDF output
      ncdf_outfile = ncdf_write(metric, metric@ncdf_dir)
>>>>>>> ba1631aa

      ; Write results of temporary grading list
      temp_dir = config_user_info@work_dir + "/" + \
        diag_script_info@metric(met) + ".nc"

      if (fileexists(temp_dir)) then
        temp_file = addfile(temp_dir, "r")
        temp_list = temp_file->temp_list
        temp_list := tostring(temp_list)
        temp_list := array_append_record(temp_list, ncdf_dir(met), 0)
        temp_list := tochar(temp_list)
        system("rm -f " + temp_dir)
      else
        ncdf_char = tochar(ncdf_dir(met))
        temp_list = new((/1, dimsizes(ncdf_char)/), character)
        temp_list(0, :) = ncdf_char
      end if

      ; Create new file and add list
      temp = addfile(temp_dir, "c")
      temp->temp_list = temp_list

      delete([/metric, temp_dir, temp_list, ncdf_char/])

    end do

  end if

  leave_msg(diag_script, "")

end<|MERGE_RESOLUTION|>--- conflicted
+++ resolved
@@ -189,7 +189,7 @@
         diag_script_info@range_option.eq.0) then
       error_msg("f", diag_script, "", "Currently Single Model " + \
                 "Performance Index is only supported for time periods of " + \
-                "the same length for all models and observations")
+                "the same length for all datasets")
     end if
 
   end if
@@ -295,12 +295,12 @@
 
     ; Special case SMPI
     if (any(diag_script_info@metric.eq."SMPI")) then
-      nmodels = dimsizes(modelnames) - 1  ; always 1 reference model
+      nmodels = dimsizes(datasetnames) - 1  ; always 1 reference model
       smpi = new((/diag_script_info@smpi_n_bootstrap + 1, nmodels/), float)
       smpi!0 = "bootstrap_member"
       smpi!1 = "models"
       smpi&bootstrap_member = ispan(0, diag_script_info@smpi_n_bootstrap, 1)
-      smpi&models = remove_index(modelnames, ref_ind)
+      smpi&models = remove_index(datasetnames, ref_ind)
     end if
 
     ; Define grading filename
@@ -343,14 +343,13 @@
         end do
       end if
 
-<<<<<<< HEAD
       ; Special case, SMPI normalization
       if (diag_script_info@metric(met).eq."SMPI") then
         ens_idx = new(dimsizes(smpi&models), integer)
         do ii = 0, dimsizes(ens_idx) - 1
-          loc_idx = ind(model_info@model.eq.smpi&models(ii))
-          ; Select only the models of the specified project
-          if (model_info@project(loc_idx).ne. \
+          loc_idx = ind(dataset_info@dataset.eq.smpi&models(ii))
+          ; Select only the datasets of the specified project
+          if (dataset_info@project(loc_idx).ne. \
               diag_script_info@normalization(met)) then
             ens_idx(ii) = ens_idx@_FillValue
           else
@@ -358,7 +357,7 @@
           end if
         end do
         if (all(ismissing(ens_idx))) then
-          error_msg("f", diag_script, "", "No models for the selected " + \
+          error_msg("f", diag_script, "", "No datasets for the selected " + \
                     "normalization (" + diag_script_info@normalization(met) + \
                     ") found")
         end if
@@ -369,16 +368,12 @@
         end do
       end if
 
-      ; Reduce dimensionality if no alternative model
-=======
       ; Reduce dimensionality if no alternative dataset
->>>>>>> ba1631aa
       if (.not.l_altern .and. diag_script_info@metric(met).ne."taylor") then
         metric := metric(:, :, 0)
         delete(metric@reference)
       end if
 
-<<<<<<< HEAD
       if diag_script_info@metric.eq."SMPI" then
         ; Attach attributes to results
         smpi@title = "metrics"
@@ -390,8 +385,8 @@
         smpi@invar = var0
         smpi@region = location
         smpi@ensemble_name = diag_script_info@normalization(met)
-        smpi@num_climofiles = dimsizes(model_info@model)  ; FIX-ME ?
-        do imod = 0, dimsizes(model_info@model) - 1
+        smpi@num_climofiles = dimsizes(dataset_info@dataset)  ; FIX-ME ?
+        do imod = 0, dimsizes(dataset_info@mdataset) - 1
           num_climo = "climofile_" + imod
           smpi@$num_climo$ = input_file_info@filename(imod)
         end do
@@ -410,8 +405,8 @@
         metric@diag_script = (/diag_script/)
         metric@var = "grade"
         metric@region = location
-        metric@num_climofiles = dimsizes(model_info@model)  ; FIX-ME ?
-        do imod = 0, dimsizes(model_info@model) - 1
+        metric@num_climofiles = dimsizes(dataset_info@dataset)  ; FIX-ME ?
+        do imod = 0, dimsizes(dataset_info@dataset) - 1
           num_climo = "climofile_" + imod
           metric@$num_climo$ = input_file_info@filename(imod)
         end do
@@ -421,25 +416,6 @@
         ncdf_outfile = ncdf_write(metric, metric@ncdf_dir)
 
       end if
-=======
-      ; Attach attributes to the results
-      metric@title = diag_script_info@metric(met) + " metric"
-      metric@long_name = \
-        "Grading table of metric " + diag_script_info@metric(met)
-      metric@metric = diag_script_info@metric(met)
-      metric@diag_script = (/diag_script/)
-      metric@var = "grade"
-      metric@region = location
-      metric@num_climofiles = dimsizes(dataset_info@dataset)  ; FIX-ME ?
-      do imod = 0, dimsizes(dataset_info@dataset) - 1
-        num_climo = "climofile_" + imod
-        metric@$num_climo$ = input_file_info@filename(imod)
-      end do
-      metric@ncdf_dir = ncdf_dir(met)
-
-      ; Write NetCDF output
-      ncdf_outfile = ncdf_write(metric, metric@ncdf_dir)
->>>>>>> ba1631aa
 
       ; Write results of temporary grading list
       temp_dir = config_user_info@work_dir + "/" + \
