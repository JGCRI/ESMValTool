; #############################################################################
; MAIN SCRIPT FOR PERFORMANCE METRICS
; Authors: Mattia Righi (DLR, Germany) and Franziska Frank (DLR, Germany)
; ESMVal project
; #############################################################################
;
; Description
;    Calculates and (optionally) plots annual/seasonal cycles, zonal means,
;    lat-lon fields and time-lat-lon fields from input T3M or T2Ms data.
;    The calculated fields can be also plotted as difference w.r.t. a given
;    reference dataset. It also calculates grading and taylor metrics.
;    Input data have to be regridded to a common grid in the preprocessor.
;
; Required diag_script_info attributes
;    plot_type: cycle (time), zonal (plev, lat), latlon (lat, lon) or
;               cycle_latlon (time, lat, lon)
;    time_avg: type of time average (see time_operations in
;              diag_scripts/shared/statistics.ncl)
;    region: selected region (see select_region in
;            diag_scripts/shared/latlon.ncl)
;
; Optional diag_script_info attributes
;    styleset (for cycle): as in diag_scripts/shared/plot/style.ncl functions
;    plot_stddev (for cycle): plot standard deviation
;    legend_outside (for cycle): save legend in a separate file
;    t_test (for zonal and latlon): calculate t-test in difference plots
;                                   (default: False)
;    conf_level (for zonal and latlon): confidence level for the t-test
;                                       (default: False)
;    projection: map projection for lat-lon plots (default:
;                CylindricalEquidistant)
;    draw_plots: draw plots (default: True)
;    plot_diff: draw difference plots (default: False)
;    calc_grading: calculate grading (default: False)
;    stippling: use stippling to mark stat. significant differences (default:
;               False = mask out non-significant differences in gray)
;    show_global_avg: diplay global avaerage as right string on lat-lon plots
;                     (default: False)
;    metric: grading metric (if calc_grading is True)
;    normalization: metric normalization (for RMSD and BIAS metrics)
;    abs_levs: (min, max, spacing) contour levels for absolute plot
;    diff_levs: (min, max, spacing) contour levels for difference plot
;    zonal_cmap (for zonal): color table (default: "amwg_blueyellowred")
;    zonal_ymin (for zonal): minimum pressure on the plots (default: 5. hPa)
;    latlon_cmap (for latlon): color table (default: "amwg_blueyellowred")
;    plot_units: plotting units (if different from standard CMOR units)
;
; Required variable_info attributes:
;    reference_dataset: reference dataset to compare with (usualy observations)
;
; Optional variable_info attributes:
;    alternative_dataset: a second dataset to compare with
;
; Caveats
;
; Modification history
;    20180503-A_righ_ma: completely rewritten and modularized
;    20171215-A_righ_ma: merged with perfmetrics_grading and
;                        permetrics_taylor.ncl
;    20171124-A_righ_ma: completely revised to adapt it to the new backend
;                        (level selection, regridding and masking now done
;                        by the python preprocessor)
;    20161220-A_laue_ax: added option to set map projection for lat-lon plots
;                        (diag_script_info@projection)
;                        added option to choose how to plot t-test results:
;                        stippling or masking out in gray (lat-lon plots only)
;    20161019-A_laue_ax: changed plotting of t-test results:
;                        now stippling significant grid cells (old version:
;                        masking out non-significant values in gray)
;    20160628-A_righ_ma: moving ref_model specification from cfg- files to
;                        recipe file
;    20160628-A_senf_da: added regridding for irregular grids (ESMF_regrid).
;    20151027-A_laue_ax: moved call to 'write_references' to the beginning
;                        of the code.
;    20151013-A_righ_ma: fixed t-test mask in lat-lon difference plots.
;    20150325-A_laue_ax: modified reference tags used for acknowledgements
;                        (projects, observations, etc.).
;    20150119-A-gott_kl: removed "grid", "region" from req_atts
;                        (for T2Ms vmrco).
;    20150113-A_gott_kl: reconciled generalised regridding with T1* & T0*
;    20140905-A_righ_ma: consistent regridding and missing values mask.
;    20140701-A_gott_kl: Adapted for T1M.
;    20140630-A_gott_kl: Adapted for T0Ms.
;    20131203-A_fran_fr: written.
;
; #############################################################################

load "./interface_scripts/interface.ncl"

load "./diag_scripts/shared/latlon.ncl"
load "./diag_scripts/shared/statistics.ncl"
load "./diag_scripts/shared/regridding.ncl"
load "./diag_scripts/shared/ensemble.ncl"
load "./diag_scripts/shared/scaling.ncl"

load "./diag_scripts/shared/plot/style.ncl"

load "./diag_scripts/shared/meta_data.ncl"

begin

  enter_msg(DIAG_SCRIPT, "")

  ; Get variables and datasets
  var0 = variable_info[0]@short_name
  field0 = variable_info[0]@field
  info_items = select_metadata_by_name(input_file_info, var0)
  nDatasets = ListCount(info_items)

  ; Check required diag_script_info attributes
  exit_if_missing_atts(diag_script_info, (/"plot_type", "time_avg", "region"/))

  ; Define region
  region = select_region(diag_script_info@region)

  ; Store required attributes
  ptype = diag_script_info@plot_type

<<<<<<< HEAD
  if (all(ptype.ne.(/"cycle", "zonal", "cycle_zonal", \
                     "latlon", "cycle_latlon"/))) then
    error_msg("f", diag_script, "", "plot_type " + ptype + " is not a " + \
=======
  if (all(ptype.ne.(/"cycle", "zonal", "latlon", "cycle_latlon"/))) then
    error_msg("f", DIAG_SCRIPT, "", "plot_type " + ptype + " is not a " + \
>>>>>>> 6c72cc1a
              "supported plot_type in this diagnostic")
  end if

  ; Check for plot-type specific settings
  if (ptype.eq."cycle") then
    exit_if_missing_atts(diag_script_info, \
                         (/"legend_outside", "styleset", "plot_stddev"/))
  end if

  if ((ptype.eq."zonal" .or. ptype.eq."latlon") .and. \
      diag_script_info@region.ne."Global") then
    error_msg("f", DIAG_SCRIPT, "", "plot_type " + ptype + \
              " implemented only for region='Global'")
  end if

  ; Check valid field
<<<<<<< HEAD
  if (((ptype.eq."zonal" .or. ptype.eq."cycle_zonal") .and. \
      all(field_type0.ne.(/"T3M", "T2Mz"/))) .or. \
=======
  if ((ptype.eq."zonal" .and. \
      all(field0.ne.(/"T3M", "T2Mz"/))) .or. \
>>>>>>> 6c72cc1a
      (ptype.eq."cycle" .and. \
      all(field0.ne.(/"T3M", "T2Ms", "T1M", "T0Ms"/))) .or. \
      (ptype.eq."latlon" .and. \
<<<<<<< HEAD
      all(field_type0.ne.(/"T3M", "T2Ms", "TO2Ms"/))) .or. \
      (ptype.eq."cycle_latlon" .and. \
      all(field_type0.ne.(/"T3M", "T2Ms", "TO2Ms"/)))) then
    error_msg("f", diag_script, "", "input field " + field_type0 + \
=======
      all(field0.ne.(/"T3M", "T2Ms"/))) .or. \
      (ptype.eq."cycle_latlon" .and. \
      all(field0.ne.(/"T3M", "T2Ms"/)))) then
    error_msg("f", DIAG_SCRIPT, "", "input field " + field0 + \
>>>>>>> 6c72cc1a
              " is not compatible with plot_type " + ptype)
  end if

  ; Set default values for non-required diag_script_info attributes
  set_default_att(diag_script_info, "projection", "CylindricalEquidistant")
  set_default_att(diag_script_info, "draw_plots", True)
  set_default_att(diag_script_info, "plot_diff", False)
  set_default_att(diag_script_info, "calc_grading", False)
  set_default_att(diag_script_info, "stippling", False)
  set_default_att(diag_script_info, "t_test", False)
  set_default_att(diag_script_info, "show_global_avg", False)
  set_default_att(diag_script_info, "zonal_ymin", 5.)
  set_default_att(diag_script_info, "zonal_cmap", "amwg_blueyellowred")
  set_default_att(diag_script_info, "latlon_cmap", "amwg_blueyellowred")

  ; Check consistency of diff plots settings
  if (diag_script_info@t_test .and. .not.diag_script_info@plot_diff) then
    error_msg("f", DIAG_SCRIPT, "", "plot_diff must be True to apply t-test")
  end if
  if (diag_script_info@t_test .and. .not.diag_script_info@conf_level) then
    error_msg("f", DIAG_SCRIPT, "", \
              "conf_level must be specified to apply t-test")
  end if

  ; Check metric
  if (diag_script_info@calc_grading) then
    exit_if_missing_atts(diag_script_info, (/"metric", "normalization"/))
    if (dimsizes(diag_script_info@metric).ne.\
        dimsizes(diag_script_info@normalization)) then
      error_msg("f", DIAG_SCRIPT, "", "normalization must be " + \
                "provided for each requested metric")
    end if
    if (any(diag_script_info@metric.eq."SMPI") .and. \
        diag_script_info@range_option.eq.0) then
      error_msg("f", diag_script, "", "Currently Single Model " + \
                "Performance Index is only supported for time periods of " + \
                "the same length for all datasets")
    end if

  end if

  ; Set dataset names
  datasetnames = metadata_att_as_array(info_items, "dataset")

  ; Check for reference dataset definition
  if (variable_info[0]@reference_dataset.eq."None") then
    error_msg("f", DIAG_SCRIPT, "", "no reference dataset is specified")
  end if

  ; Set index of the reference (and alternative) dataset
  l_altern = False
  nobs = 1
  ref_ind = ind(datasetnames.eq.variable_info[0]@reference_dataset)
  ref_inds = ref_ind
  if (isatt(variable_info[0], "alternative_dataset")) then
    l_altern = True
    nobs = 2
    alt_ind = ind(datasetnames.eq.variable_info[0]@alternative_dataset)
    ref_inds := (/ref_ind, alt_ind/)
  end if

  ; Create output plot directory
  if (diag_script_info@draw_plots) then
    plot_dir = config_user_info@plot_dir
    system("mkdir -p " + plot_dir)
  end if

  ; Plot file type
  file_type = config_user_info@output_file_type
  if (ismissing(file_type)) then
    file_type = "ps"
  end if

  ; Grading settings
  if (diag_script_info@calc_grading) then

    ; Define variable name
    region_name = ""  ; priority 3
    location = ""  ; priority 3
    if(isatt(diag_script_info, "aux_info")) then
      region_name = "_" + diag_script_info@aux_info  ; priority 2
      location = " - " + diag_script_info@aux_info  ; priority 2
    end if
    if(isatt(diag_script_info, "location")) then
      location = " - " + diag_script_info@location  ; priority 1
    end if
    if(isatt(diag_script_info, "region")) then
      region_name = "_" + region@name  ; priority 1
      location = " - " + diag_script_info@region
    end if
    altitude = ""  ; priority 2
    if(any(field0.eq.(/"T0M", "T0Ms"/))) then
      if(isatt(diag_script_info, "altitude")) then
        altitude = " - " + diag_script_info@altitude  ; priority 1
      end if
    else
      if(isatt(diag_script_info, "level")) then
        altitude = " - " + diag_script_info@level + " hPa"  ; priority 1
      end if
    end if
    var0_grade = var0
    var0_grade = var0_grade + region_name
    if(isatt(diag_script_info, "level").and. \
       any(field0.eq.(/"T3M", "T1M"/))) then
      var0_grade = var0_grade + "-" + diag_script_info@level  ; FIX-ME
    end if

    ; Define grading arrays
    nmetrics = dimsizes(diag_script_info@metric)
    ncdf_dir = new(nmetrics, string)
    nModels = dimsizes(datasetnames) - nobs

    grading = new((/nmetrics, 1, nModels, nobs/), float)
    grading!0 = "metric"
    grading!1 = "diagnostics"  ; dummy coord. to facilitate appending
    grading!2 = "models"
    grading!3 = "reference"
    grading&diagnostics = var0_grade
    grading&models = remove_index(datasetnames, ref_inds)
    if (isdim(grading, "reference")) then
      grading&reference = datasetnames(ref_inds)
    end if

    ; Special case Taylor
    if (any(diag_script_info@metric.eq."taylor")) then
      nModels = dimsizes(datasetnames) - 1  ; always 1 reference dataset
      taylor = new((/1, nModels, 2/), float)
      taylor!0 = "diagnostics"  ; dummy coord. to facilitate appending
      taylor!1 = "models"
      taylor!2 = "statistic"
      taylor&diagnostics = var0_grade
      taylor&statistic = (/"stddev_ratio", "correlation"/)
      taylor&models = remove_index(datasetnames, ref_ind)
    end if

    ; Special case SMPI
    if (any(diag_script_info@metric.eq."SMPI")) then
      nmodels = dimsizes(datasetnames) - 1  ; always 1 reference model
      smpi = new((/diag_script_info@smpi_n_bootstrap + 1, nmodels/), float)
      smpi!0 = "bootstrap_member"
      smpi!1 = "models"
      smpi&bootstrap_member = ispan(0, diag_script_info@smpi_n_bootstrap, 1)
      smpi&models = remove_index(datasetnames, ref_ind)
    end if

    ; Define grading filename
    do met = 0, nmetrics - 1
      ncdf_dir(met) = config_user_info@work_dir + "/" + \
        diag_script_info@metric(met) + "_" + var0_grade + ".nc"
    end do

  end if

  ; Load plot-type-specific script
  loadscript("diag_scripts/perfmetrics/" + ptype + ".ncl")

end

begin

  ; Call plot-type-specific script
  perfmetrics_ptype_script()

  ; Finalize grading calculations
  if (diag_script_info@calc_grading) then

    do met = 0, nmetrics - 1

      if (diag_script_info@metric(met).eq."taylor") then
        metric = taylor
      else
        metric = grading(met, :, :, :)
      end if

      ; Apply normalization
      if (diag_script_info@metric(met).ne."taylor" .and. \
          diag_script_info@metric(met).ne."SMPI") then
        do iobs = 0, nobs - 1
          metric(:, :, iobs) = \
            normalize_metric(metric(:, :, iobs), \
                             diag_script_info@normalization(met))
        end do
      end if

      ; Special case, SMPI normalization
      if (diag_script_info@metric(met).eq."SMPI") then
        ens_idx = new(dimsizes(smpi&models), integer)
        do ii = 0, dimsizes(ens_idx) - 1
          loc_idx = ind(dataset_info@dataset.eq.smpi&models(ii))
          ; Select only the datasets of the specified project
          if (dataset_info@project(loc_idx).ne. \
              diag_script_info@normalization(met)) then
            ens_idx(ii) = ens_idx@_FillValue
          else
            ens_idx(ii) = ii
          end if
        end do
        if (all(ismissing(ens_idx))) then
          error_msg("f", diag_script, "", "No datasets for the selected " + \
                    "normalization (" + diag_script_info@normalization(met) + \
                    ") found")
        end if
        ens_idx := ens_idx(ind(.not.ismissing(ens_idx)))
        ; Apply normalization
        do iboot = 0, dimsizes(smpi&bootstrap_member)-1
          smpi(iboot, :) = smpi(iboot, :) / avg(smpi(iboot, ens_idx))
        end do
      end if

      ; Reduce dimensionality if no alternative dataset
      if (.not.l_altern .and. diag_script_info@metric(met).ne."taylor") then
        metric := metric(:, :, 0)
        delete(metric@reference)
      end if

<<<<<<< HEAD
      if diag_script_info@metric.eq."SMPI" then
        ; Attach attributes to results
        smpi@title = "metrics"
        smpi@long_name = "1 variable's Performance Index for " + \
                         "the Single Model Performance Index"
        ; val_smpi@metric = diag_script_info@metric
        smpi@diag_script = (/diag_script/)
        smpi@var = "performance_index"
        smpi@invar = var0
        smpi@region = location
        smpi@ensemble_name = diag_script_info@normalization(met)
        smpi@num_climofiles = dimsizes(dataset_info@dataset)  ; FIX-ME ?
        do imod = 0, dimsizes(dataset_info@dataset) - 1
          num_climo = "climofile_" + imod
          smpi@$num_climo$ = input_file_info@filename(imod)
        end do
        smpi@ncdf_dir = ncdf_dir(met)

        ; Write NetCDF output
        ncdf_outfile = ncdf_write(smpi, smpi@ncdf_dir)

      else

        ; Attach attributes to the results
        metric@title = diag_script_info@metric(met) + " metric"
        metric@long_name = "Grading table of metric " \
                           + diag_script_info@metric(met)
        metric@metric = diag_script_info@metric(met)
        metric@diag_script = (/diag_script/)
        metric@var = "grade"
        metric@region = location
        metric@num_climofiles = dimsizes(dataset_info@dataset)  ; FIX-ME ?
        do imod = 0, dimsizes(dataset_info@dataset) - 1
          num_climo = "climofile_" + imod
          metric@$num_climo$ = input_file_info@filename(imod)
        end do
        metric@ncdf_dir = ncdf_dir(met)

        ; Write NetCDF output
        ncdf_outfile = ncdf_write(metric, metric@ncdf_dir)

      end if
=======
      ; Attach attributes to the results
      metric@title = diag_script_info@metric(met) + " metric"
      metric@long_name = \
        "Grading table of metric " + diag_script_info@metric(met)
      metric@metric = diag_script_info@metric(met)
      metric@diag_script = (/DIAG_SCRIPT/)
      metric@var = "grade"
      metric@region = location
      metric@num_climofiles = nDatasets
      do imod = 0, nDatasets - 1
        num_climo = "climofile_" + imod
        metric@$num_climo$ = info_items[imod]@filename
      end do
      metric@ncdf_dir = ncdf_dir(met)

      ; Write NetCDF output
      ncdf_outfile = ncdf_write(metric, metric@ncdf_dir)
>>>>>>> 6c72cc1a

      ; Write results of temporary grading list
      temp_dir = config_user_info@work_dir + "/" + \
        diag_script_info@metric(met) + ".nc"

      if (fileexists(temp_dir)) then
        temp_file = addfile(temp_dir, "r")
        temp_list = temp_file->temp_list
        temp_list := tostring(temp_list)
        temp_list := array_append_record(temp_list, ncdf_dir(met), 0)
        temp_list := tochar(temp_list)
        system("rm -f " + temp_dir)
      else
        ncdf_char = tochar(ncdf_dir(met))
        temp_list = new((/1, dimsizes(ncdf_char)/), character)
        temp_list(0, :) = ncdf_char
      end if

      ; Create new file and add list
      temp = addfile(temp_dir, "c")
      temp->temp_list = temp_list

      delete([/metric, temp_dir, temp_list, ncdf_char/])

    end do

  end if

  leave_msg(DIAG_SCRIPT, "")

end<|MERGE_RESOLUTION|>--- conflicted
+++ resolved
@@ -116,14 +116,9 @@
   ; Store required attributes
   ptype = diag_script_info@plot_type
 
-<<<<<<< HEAD
   if (all(ptype.ne.(/"cycle", "zonal", "cycle_zonal", \
                      "latlon", "cycle_latlon"/))) then
-    error_msg("f", diag_script, "", "plot_type " + ptype + " is not a " + \
-=======
-  if (all(ptype.ne.(/"cycle", "zonal", "latlon", "cycle_latlon"/))) then
     error_msg("f", DIAG_SCRIPT, "", "plot_type " + ptype + " is not a " + \
->>>>>>> 6c72cc1a
               "supported plot_type in this diagnostic")
   end if
 
@@ -140,27 +135,15 @@
   end if
 
   ; Check valid field
-<<<<<<< HEAD
   if (((ptype.eq."zonal" .or. ptype.eq."cycle_zonal") .and. \
-      all(field_type0.ne.(/"T3M", "T2Mz"/))) .or. \
-=======
-  if ((ptype.eq."zonal" .and. \
       all(field0.ne.(/"T3M", "T2Mz"/))) .or. \
->>>>>>> 6c72cc1a
       (ptype.eq."cycle" .and. \
       all(field0.ne.(/"T3M", "T2Ms", "T1M", "T0Ms"/))) .or. \
       (ptype.eq."latlon" .and. \
-<<<<<<< HEAD
-      all(field_type0.ne.(/"T3M", "T2Ms", "TO2Ms"/))) .or. \
+      all(field0.ne.(/"T3M", "T2Ms","TO2Ms"/))) .or. \
       (ptype.eq."cycle_latlon" .and. \
-      all(field_type0.ne.(/"T3M", "T2Ms", "TO2Ms"/)))) then
-    error_msg("f", diag_script, "", "input field " + field_type0 + \
-=======
-      all(field0.ne.(/"T3M", "T2Ms"/))) .or. \
-      (ptype.eq."cycle_latlon" .and. \
-      all(field0.ne.(/"T3M", "T2Ms"/)))) then
+      all(field0.ne.(/"T3M", "T2Ms", "TO2Ms"/)))) then
     error_msg("f", DIAG_SCRIPT, "", "input field " + field0 + \
->>>>>>> 6c72cc1a
               " is not compatible with plot_type " + ptype)
   end if
 
@@ -376,7 +359,6 @@
         delete(metric@reference)
       end if
 
-<<<<<<< HEAD
       if diag_script_info@metric.eq."SMPI" then
         ; Attach attributes to results
         smpi@title = "metrics"
@@ -402,16 +384,16 @@
 
         ; Attach attributes to the results
         metric@title = diag_script_info@metric(met) + " metric"
-        metric@long_name = "Grading table of metric " \
-                           + diag_script_info@metric(met)
+        metric@long_name = \
+          "Grading table of metric " + diag_script_info@metric(met)
         metric@metric = diag_script_info@metric(met)
-        metric@diag_script = (/diag_script/)
+        metric@diag_script = (/DIAG_SCRIPT/)
         metric@var = "grade"
         metric@region = location
-        metric@num_climofiles = dimsizes(dataset_info@dataset)  ; FIX-ME ?
-        do imod = 0, dimsizes(dataset_info@dataset) - 1
+        metric@num_climofiles = nDatasets
+        do imod = 0, nDatasets - 1
           num_climo = "climofile_" + imod
-          metric@$num_climo$ = input_file_info@filename(imod)
+          metric@$num_climo$ = info_items[imod]@filename
         end do
         metric@ncdf_dir = ncdf_dir(met)
 
@@ -419,25 +401,6 @@
         ncdf_outfile = ncdf_write(metric, metric@ncdf_dir)
 
       end if
-=======
-      ; Attach attributes to the results
-      metric@title = diag_script_info@metric(met) + " metric"
-      metric@long_name = \
-        "Grading table of metric " + diag_script_info@metric(met)
-      metric@metric = diag_script_info@metric(met)
-      metric@diag_script = (/DIAG_SCRIPT/)
-      metric@var = "grade"
-      metric@region = location
-      metric@num_climofiles = nDatasets
-      do imod = 0, nDatasets - 1
-        num_climo = "climofile_" + imod
-        metric@$num_climo$ = info_items[imod]@filename
-      end do
-      metric@ncdf_dir = ncdf_dir(met)
-
-      ; Write NetCDF output
-      ncdf_outfile = ncdf_write(metric, metric@ncdf_dir)
->>>>>>> 6c72cc1a
 
       ; Write results of temporary grading list
       temp_dir = config_user_info@work_dir + "/" + \
