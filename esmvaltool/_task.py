"""ESMValtool task definition"""
import contextlib
import datetime
import errno
import logging
import numbers
import os
import pprint
import subprocess
import threading
import time
from multiprocessing import Pool, cpu_count

import psutil
import yaml

logger = logging.getLogger(__name__)

DATASET_KEYS = {
    'mip',
}


def which(executable):
    """Find executable in PATH."""
    for path in os.environ["PATH"].split(os.pathsep):
        if os.access(os.path.join(path, executable), os.X_OK):
            return os.path.join(path, executable)

    return None


def _get_resource_usage(process, start_time, children=True):
    """Get resource usage."""
    # yield header first
    entries = [
        'Date and time (UTC)',
        'Real time (s)',
        'CPU time (s)',
        'CPU (%)',
        'Memory (GB)',
        'Memory (%)',
        'Disk read (GB)',
        'Disk write (GB)',
    ]
    fmt = '{}\t' * len(entries[:-1]) + '{}\n'
    yield fmt.format(*entries)

    # Compute resource usage
    gigabyte = float(2**30)
    precision = [1, 1, None, 1, None, 3, 3]
    cache = {}
    while process.is_running():
        try:
            if children:
                # Include child processes
                processes = process.children(recursive=True)
                processes.append(process)
            else:
                processes = [process]

            # Update resource usage
            for proc in cache:
                # Set cpu percent and memory usage to 0 for old processes
                if proc not in processes:
                    cache[proc][1] = 0
                    cache[proc][2] = 0
                    cache[proc][3] = 0
            for proc in processes:
                # Update current processes
                cache[proc] = [
                    proc.cpu_times().user + proc.cpu_times().system,
                    proc.cpu_percent(),
                    proc.memory_info().rss / gigabyte,
                    proc.memory_percent(),
                    proc.io_counters().read_bytes / gigabyte,
                    proc.io_counters().write_bytes / gigabyte,
                ]
        except (OSError, psutil.AccessDenied, psutil.NoSuchProcess):
            # Try again if an error occurs because some process died
            continue

        # Create and yield log entry
        entries = [sum(entry) for entry in zip(*cache.values())]
        entries.insert(0, time.time() - start_time)
        entries = [round(entry, p) for entry, p in zip(entries, precision)]
        entries.insert(0, datetime.datetime.utcnow())
        yield fmt.format(*entries)


@contextlib.contextmanager
def resource_usage_logger(pid, filename, interval=1, children=True):
    """Log resource usage."""
    halt = threading.Event()

    def _log_resource_usage():
        """Write resource usage to file."""
        process = psutil.Process(pid)
        start_time = time.time()
        with open(filename, 'w') as file:
            for msg in _get_resource_usage(process, start_time, children):
                file.write(msg)
                time.sleep(interval)
                if halt.is_set():
                    return

    thread = threading.Thread(target=_log_resource_usage)
    thread.start()
    try:
        yield
    finally:
        halt.set()
        thread.join()


def _py2ncl(value, var_name=''):
    """Format a structure of Python list/dict/etc items as NCL."""
    txt = var_name + ' = ' if var_name else ''
    if value is None:
        txt += '_Missing'
    elif isinstance(value, str):
        txt += '"{}"'.format(value)
    elif isinstance(value, (list, tuple)):
        if not value:
            txt += '_Missing'
        else:
            if isinstance(value[0], numbers.Real):
                type_ = numbers.Real
            else:
                type_ = type(value[0])
            if any(not isinstance(v, type_) for v in value):
                raise ValueError(
                    "NCL array cannot be mixed type: {}".format(value))
            txt += '(/{}/)'.format(', '.join(_py2ncl(v) for v in value))
    elif isinstance(value, dict):
        if not var_name:
            raise ValueError(
                "NCL does not support nested dicts: {}".format(value))
        txt += 'True\n'
        for key in value:
            txt += '{}@{} = {}\n'.format(var_name, key, _py2ncl(value[key]))
    else:
        txt += str(value)
    return txt


def write_ncl_settings(settings, filename, mode='wt'):
    """Write a dictionary with generic settings to NCL file."""
    logger.debug("Writing NCL configuration file %s", filename)

    def _ncl_type(value):
        """Convert some Python types to NCL types."""
        typemap = {
            bool: 'logical',
            str: 'string',
            float: 'double',
            int: 'int64',
            dict: 'logical',
        }
        for type_ in typemap:
            if isinstance(value, type_):
                return typemap[type_]
        raise ValueError("Unable to map {} to an NCL type".format(type(value)))

    lines = []
    for var_name, value in sorted(settings.items()):
        if isinstance(value, (list, tuple)):
            # Create an NCL list that can span multiple files
            lines.append('if (.not. isdefined("{var_name}")) then\n'
                         '  {var_name} = NewList("fifo")\n'
                         'end if\n'.format(var_name=var_name))
            for item in value:
                lines.append('ListAppend({var_name}, new(1, {type}))\n'
                             'i = ListCount({var_name}) - 1'.format(
                                 var_name=var_name, type=_ncl_type(item)))
                lines.append(_py2ncl(item, var_name + '[i]'))
        else:
            # Create an NCL variable that overwrites previous variables
            lines.append('if (isvar("{var_name}")) then\n'
                         '  delete({var_name})\n'
                         'end if\n'.format(var_name=var_name))
            lines.append(_py2ncl(value, var_name))

    with open(filename, mode) as file:
        file.write('\n'.join(lines))
        file.write('\n')


class AbstractTask(object):
    """Base class for defining task classes"""

    def __init__(self, settings, output_dir, ancestors=None):
        """Initialize task."""
        self.settings = settings
        self.ancestors = [] if ancestors is None else ancestors
        self.output_dir = output_dir
        self.output_files = None

    def flatten(self):
        """Return a flattened set of all ancestor tasks and task itself."""
        tasks = set()
        for task in self.ancestors:
            tasks.update(task.flatten())
        tasks.add(self)
        return tasks

    def run(self, input_files=None):
        """Run task."""
        if not self.output_files:
            if input_files is None:
                input_files = []
            for task in self.ancestors:
                input_files.extend(task.run())
            self.output_files = self._run(input_files)

        return self.output_files

    def _run(self, input_files):
        raise NotImplementedError(
            "Method should be implemented by child class")

    def str(self):
        """Return a nicely formatted description."""

        def _indent(txt):
            return '\n'.join('\t' + line for line in txt.split('\n'))

        txt = 'settings:\n{}\nancestors:\n{}'.format(
            pprint.pformat(self.settings, indent=2),
            '\n\n'.join(_indent(str(task)) for task in self.ancestors)
            if self.ancestors else 'None',
        )
        return txt


class DiagnosticError(Exception):
    """Error in diagnostic"""


class DiagnosticTask(AbstractTask):
    """Task for running a diagnostic"""

    def __init__(self, script, settings, output_dir, ancestors=None):
        """Initialize"""
        super(DiagnosticTask, self).__init__(
            settings=settings, output_dir=output_dir, ancestors=ancestors)
        self.script = script
        self.cmd = self._initialize_cmd(script)
        self.log = os.path.join(settings['run_dir'], 'log.txt')
        self.resource_log = os.path.join(settings['run_dir'],
                                         'resource_usage.txt')

    def _initialize_cmd(self, script):
        """Create a an executable command from script."""
        diagnostics_root = os.path.join(
            os.path.dirname(__file__), 'diag_scripts')
        script_file = os.path.abspath(os.path.join(diagnostics_root, script))

        if not os.path.isfile(script_file):
            raise DiagnosticError(
                "Cannot execute script {} ({}): file does not exist.".format(
                    script, script_file))

        cmd = []
        if not os.access(script_file, os.X_OK):  # if not executable
            extension = os.path.splitext(script)[1].lower()[1:]
            if not self.settings['profile_diagnostic']:
                executables = {
                    'py': [which('python')],
                    'ncl': [which('ncl'), '-n', '-p'],
<<<<<<< HEAD
                    'r': [which('Rscript'), '--slave', '--quiet'],
                    'jl': [which('julia')],
=======
                    'r': [which('Rscript')],
>>>>>>> 847b4407
                }
            else:
                profile_file = os.path.join(self.settings['run_dir'],
                                            'profile.bin')
                executables = {
                    'py': [which('python'), '-m', 'vmprof', '--lines',
                           '-o', profile_file],
                    'ncl': [which('ncl'), '-n', '-p'],
<<<<<<< HEAD
                    'r': [which('Rscript'), '--slave', '--quiet'],
                    'jl': [which('julia')],
=======
                    'r': [which('Rscript')],
>>>>>>> 847b4407
                }

            if extension not in executables:
                raise DiagnosticError(
                    "Cannot execute script {} ({}): non-executable file "
                    "with unknown extension.".format(script, script_file))

            cmd = executables[extension]

        cmd.append(script_file)

        return cmd

    def write_settings(self):
        """Write settings to file"""
        run_dir = self.settings['run_dir']
        if not os.path.exists(run_dir):
            os.makedirs(run_dir)

        filename = os.path.join(run_dir, 'settings.yml')

        with open(filename, 'w') as file:
            yaml.safe_dump(self.settings, file)

        # If running an NCL script:
        if self.script.lower().endswith('.ncl'):
            # Also write an NCL file and return the name of that instead.
            return self._write_ncl_settings()

        return filename

    def _write_ncl_settings(self):
        """Write settings to NCL file"""
        filename = os.path.join(self.settings['run_dir'], 'settings.ncl')

        config_user_keys = {
            'run_dir',
            'plot_dir',
            'work_dir',
            'max_data_filesize',
            'output_file_type',
            'log_level',
            'write_plots',
            'write_netcdf',
        }
        settings = {'diag_script_info': {}, 'config_user_info': {}}
        for key, value in self.settings.items():
            if key in config_user_keys:
                settings['config_user_info'][key] = value
            elif not isinstance(value, dict):
                settings['diag_script_info'][key] = value
            else:
                settings[key] = value

        write_ncl_settings(settings, filename)

        return filename

    def _control_ncl_execution(self, process, lines):
        """Check if an error has occurred in an NCL script.

        Apparently NCL does not automatically exit with a non-zero exit code
        if an error occurs, so we take care of that here.
        """
        ignore_warnings = [
            warning.strip()
            for warning in self.settings.get('ignore_ncl_warnings', [])
        ]

        errors = ['error:', 'fatal:']
        if self.settings['exit_on_ncl_warning']:
            errors.append('warning:')

        msg = ("An error occurred during execution of NCL script {}, "
               "see the log in {}".format(self.script, self.log))

        warned = False
        for line in lines:
            if line.strip() in ignore_warnings:
                continue
            if 'warning:' in line:
                logger.warning("NCL: %s", line)
                warned = True
            for error in errors:
                if error in line:
                    logger.error(msg)
                    logger.error("NCL: %s", line)
                    try:
                        process.kill()
                    except OSError:  # ignore error if process already exited
                        pass
                    else:
                        logger.error("Killed process.")
                    raise DiagnosticError(msg)

        if warned:
            logger.warning(
                "There were warnings during the execution of NCL script %s, "
                "for details, see the log %s", self.script, self.log)

    def _start_diagnostic_script(self, cmd, env, cwd):
        """Start the diagnostic script."""
        logger.info("Running command %s", cmd)
        logger.debug("in environment\n%s", pprint.pformat(env))
        logger.debug("in current working directory: %s", cwd)
        logger.info("Writing output to %s", self.output_dir)
        logger.info("Writing plots to %s", self.settings['plot_dir'])
        logger.info("Writing log to %s", self.log)

        rerun_msg = '' if cwd is None else 'cd {}; '.format(cwd)
        if env:
            rerun_msg += ' '.join('{}="{}"'.format(k, env[k]) for k in env
                                  if k not in os.environ)
        rerun_msg += ' ' + ' '.join(cmd)
        logger.info("To re-run this diagnostic script, run:\n%s", rerun_msg)

        try:
            process = subprocess.Popen(
                cmd,
                stdout=subprocess.PIPE,
                stderr=subprocess.STDOUT,
                cwd=cwd,
                env=env)
        except OSError as exc:
            if exc.errno == errno.ENOEXEC:
                logger.error(
                    "Diagnostic script has its executable bit set, but is "
                    "not executable. To fix this run:\nchmod -x %s", cmd[0])
                logger.error(
                    "You may also need to fix this in the git repository.")
            raise

        return process

    def _run(self, input_files):
        """Run the diagnostic script."""
        if self.script is None:  # Run only preprocessor
            output_files = []
            return output_files

        is_ncl_script = self.script.lower().endswith('.ncl')
        if is_ncl_script:
            input_files = [
                f for f in input_files
                if f.endswith('.ncl') or os.path.isdir(f)
            ]
        else:
            input_files = [
                f for f in input_files
                if f.endswith('.yml') or os.path.isdir(f)
            ]

        self.settings['input_files'] = input_files

        cmd = list(self.cmd)
        cwd = None
        env = dict(os.environ)

        settings_file = self.write_settings()

        if self.script.lower().endswith('.py'):
            # Set non-interactive matplotlib backend
            env['MPLBACKEND'] = 'Agg'
        else:
            # Make diag_scripts path available to diagostics scripts
            env['diag_scripts'] = os.path.join(
                os.path.dirname(__file__), 'diag_scripts')

        if is_ncl_script:
            cwd = os.path.dirname(__file__)
            env['settings'] = settings_file
        else:
            cmd.append(settings_file)

        process = self._start_diagnostic_script(cmd, env, cwd)

        returncode = None
        last_line = ['']

        with resource_usage_logger(process.pid, self.resource_log),\
                open(self.log, 'at') as log:
            while returncode is None:
                returncode = process.poll()
                txt = process.stdout.read()
                txt = txt.decode(encoding='utf-8', errors='ignore')
                log.write(txt)

                # Check if an error occurred in an NCL script
                # Last line is treated separately to avoid missing
                # error messages spread out over multiple lines.
                lines = txt.split('\n')
                if is_ncl_script:
                    self._control_ncl_execution(process, last_line + lines)
                last_line = lines[-1:]

                # wait, but not long because the stdout buffer may fill up:
                # https://docs.python.org/3.6/library/subprocess.html#subprocess.Popen.stdout
                time.sleep(0.001)

        if returncode == 0:
            return [self.output_dir]

        raise DiagnosticError(
            "Diagnostic script {} failed with return code {}. See the log "
            "in {}".format(self.script, returncode, self.log))

    def __str__(self):
        """Get human readable description."""
        txt = "{}:\nscript: {}\n{}".format(
            self.__class__.__name__,
            self.script,
            super(DiagnosticTask, self).str(),
        )
        return txt


def get_flattened_tasks(tasks):
    """Return a set of all tasks and their ancestors in `tasks`."""
    return set(t for task in tasks for t in task.flatten())


def get_independent_tasks(tasks):
    """Return a set of independent tasks."""
    independent_tasks = set()
    all_tasks = get_flattened_tasks(tasks)
    for task in all_tasks:
        if not any(task in t.ancestors for t in all_tasks):
            independent_tasks.add(task)
    return independent_tasks


def run_tasks(tasks, max_parallel_tasks=None):
    """Run tasks."""
    if max_parallel_tasks == 1:
        _run_tasks_sequential(tasks)
    else:
        _run_tasks_parallel(tasks, max_parallel_tasks)


def _run_tasks_sequential(tasks):
    """Run tasks sequentially"""
    n_tasks = len(get_flattened_tasks(tasks))
    logger.info("Running %s tasks sequentially", n_tasks)

    for task in get_independent_tasks(tasks):
        task.run()


def _run_tasks_parallel(tasks, max_parallel_tasks=None):
    """Run tasks in parallel"""
    scheduled = get_flattened_tasks(tasks)
    running = []
    results = []

    n_scheduled, n_running = len(scheduled), len(running)
    n_tasks = n_scheduled

    pool = Pool(processes=max_parallel_tasks)

    logger.info("Running %s tasks using at most %s processes", n_tasks,
                max_parallel_tasks or cpu_count())

    def done(task):
        """Assume a task is done if it not scheduled or running."""
        return not (task in scheduled or task in running)

    while scheduled or running:
        # Submit new tasks to pool
        just_scheduled = []
        for task in scheduled:
            if not task.ancestors or all(done(t) for t in task.ancestors):
                result = pool.apply_async(_run_task, [task])
                results.append(result)
                running.append(task)
                just_scheduled.append(task)
        for task in just_scheduled:
            scheduled.remove(task)

        # Handle completed tasks
        for task, result in zip(running, results):
            if result.ready():
                task.output_files = result.get()
                running.remove(task)
                results.remove(result)

        # Wait if there are still tasks running
        if running:
            time.sleep(0.1)

        # Log progress message
        if len(scheduled) != n_scheduled or len(running) != n_running:
            n_scheduled, n_running = len(scheduled), len(running)
            n_done = n_tasks - n_scheduled - n_running
            logger.info("Progress: %s tasks running or queued, %s tasks "
                        "waiting for ancestors, %s/%s done", n_running,
                        n_scheduled, n_done, n_tasks)

    pool.close()
    pool.join()


def _run_task(task):
    """Run task and return the result."""
    return task.run()<|MERGE_RESOLUTION|>--- conflicted
+++ resolved
@@ -268,12 +268,8 @@
                 executables = {
                     'py': [which('python')],
                     'ncl': [which('ncl'), '-n', '-p'],
-<<<<<<< HEAD
-                    'r': [which('Rscript'), '--slave', '--quiet'],
+                    'r': [which('Rscript')],
                     'jl': [which('julia')],
-=======
-                    'r': [which('Rscript')],
->>>>>>> 847b4407
                 }
             else:
                 profile_file = os.path.join(self.settings['run_dir'],
@@ -282,12 +278,8 @@
                     'py': [which('python'), '-m', 'vmprof', '--lines',
                            '-o', profile_file],
                     'ncl': [which('ncl'), '-n', '-p'],
-<<<<<<< HEAD
-                    'r': [which('Rscript'), '--slave', '--quiet'],
+                    'r': [which('Rscript')],
                     'jl': [which('julia')],
-=======
-                    'r': [which('Rscript')],
->>>>>>> 847b4407
                 }
 
             if extension not in executables:
