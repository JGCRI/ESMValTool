;;#############################################################################
;; INTERFACE TO HANDLE THE COMMUNICATION BETWEEN THE PYTHON WORKFLOW AND NCL
;;#############################################################################
;; Load the automatically-generated interface files <variable>_info.ncl and
;; settings.ncl for the current diagnostic and variable with the current
;; preprocessor set. These files contains the NCL logical _info varialbe with
;; all the required information to run the diagnostic script
;;
;; No functions/procedures shall be further added to this script.
;;#############################################################################

;; Load config_user_info and diag_script_info from settings.ncl
begin
    print("INFO    Loading settings from " + getenv("settings"))
    loadscript("$settings")
end

;; Load input_file_info, model_info and variable_info from <variable>_info.ncl
begin
    vardeffiles = \
        str_match_ic_regex(diag_script_info@input_files, ".*_info\.ncl")
    if (.not. ismissing(vardeffiles)) then
        vardeffile = diag_script_info@input_files(0)
        print("INFO    Loading input data description from " + vardeffile)
        loadscript(vardeffile)
    end if
end

<<<<<<< HEAD
;; Copy some info into legacy names
begin
=======

begin

    ;; Add trailing slash to paths
    config_user_info@plot_dir = config_user_info@plot_dir + "/"
    config_user_info@run_dir = config_user_info@run_dir + "/"
    config_user_info@work_dir = config_user_info@work_dir + "/"

    ;; Copy some info into legacy names
>>>>>>> 30ab4ca4
    diag_script = diag_script_info@script
    if isvar("variable_info") then
        variables = (/variable_info@short_name/)
        field_types = (/variable_info@field/)
    end if
<<<<<<< HEAD
=======

>>>>>>> 30ab4ca4
end

;; Load other interface scripts
load "./interface_scripts/logging.ncl"
load "./interface_scripts/auxiliary.ncl"
load "./interface_scripts/data_handling.ncl"
<|MERGE_RESOLUTION|>--- conflicted
+++ resolved
@@ -26,10 +26,6 @@
     end if
 end
 
-<<<<<<< HEAD
-;; Copy some info into legacy names
-begin
-=======
 
 begin
 
@@ -39,16 +35,12 @@
     config_user_info@work_dir = config_user_info@work_dir + "/"
 
     ;; Copy some info into legacy names
->>>>>>> 30ab4ca4
     diag_script = diag_script_info@script
     if isvar("variable_info") then
         variables = (/variable_info@short_name/)
         field_types = (/variable_info@field/)
     end if
-<<<<<<< HEAD
-=======
 
->>>>>>> 30ab4ca4
 end
 
 ;; Load other interface scripts
