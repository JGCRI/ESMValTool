--- conflicted
+++ resolved
@@ -13,10 +13,7 @@
   # Non-Python dependencies
   - graphviz
   - cdo
-<<<<<<< HEAD
-=======
   - imagemagick
->>>>>>> 02bb2650
   - nco
 
   # Multi language support:
