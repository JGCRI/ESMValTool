---
name: esmvaltool
channels:
  - conda-forge
  - esmvalgroup

dependencies:
  # Python packages that cannot be installed from PyPI:
  - esmpy
<<<<<<< HEAD
  - george
=======
  - esmvalcore>=2.0.0b0,<2.1
>>>>>>> 965df539
  - iris>=2.2
  - matplotlib<3  # Can be installed from PyPI, but is a dependency of iris and should be pinned.
  - python-stratify
  - xarray>=0.12.0  # Can be installed from PyPI, but here to get a consistent set of depencies with iris.
  # Non-Python dependencies
  - graphviz
  - cdo
  - imagemagick
  - nco
  # Installation fails when used directly with pip (cython issues)
  - pip
  - pip:
    - "git+https://github.com/datascienceinc/Skater.git#egg=Skater"

  # Multi language support:
  - python>=3.6
  - libunwind  # Needed for Python3.7+
  - ncl>=6.5.0
  - r-base
  - r-curl  # Dependency of lintr, but fails to compile because it cannot find libcurl installed from conda.
  - r-udunits2  # Fails to compile because it cannot find udunits2 installed from conda.
  # - julia>=1.0.0  # The Julia package on conda is apparently broken<|MERGE_RESOLUTION|>--- conflicted
+++ resolved
@@ -7,11 +7,8 @@
 dependencies:
   # Python packages that cannot be installed from PyPI:
   - esmpy
-<<<<<<< HEAD
+  - esmvalcore>=2.0.0b0,<2.1
   - george
-=======
-  - esmvalcore>=2.0.0b0,<2.1
->>>>>>> 965df539
   - iris>=2.2
   - matplotlib<3  # Can be installed from PyPI, but is a dependency of iris and should be pinned.
   - python-stratify
