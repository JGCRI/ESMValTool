--- conflicted
+++ resolved
@@ -6,14 +6,8 @@
 
 dependencies:
   # Python packages that cannot be installed from PyPI:
-<<<<<<< HEAD
   - iris
-  - graphviz
-  - matplotlib<3
-=======
-  - iris=1.13
   - matplotlib<3  # Can be installed from PyPI, but is a dependency of iris and should be pinned.
->>>>>>> 21057fe3
   - python-stratify
   - esmpy
   - xarray  # Can be installed from PyPI, but here to get a consistent set of depencies with iris.
