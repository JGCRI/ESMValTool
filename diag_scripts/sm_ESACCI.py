"""
<<<<<<< HEAD
;;#############################################################################
;; Soil Moisture Diagnostics
;; Author: Benjamin Mueller (LMU Munich, GER)
;; ESA-CMUG project
;;#############################################################################
;; Description
;;    Produces various general diagnostic plots and statistics for the
;;    reference data sets of the ESACCI Project
;;
;; Required diag_script_info attributes (diagnostics specific)
;;    none
;;
;; Optional diag_script_info attributes (diagnostic specific)
;;    none
;;
;; Required variable_info attributes (variable specific)
;;    none
;;
;; Optional variable_info attributes (variable specific)
;;    none
;;
;; Caveats
;;
;; Modification history
;;    20161128-A_laue_ax: added call to write_references
;;    20160818-A_muel_bn: Routines written.
;;
;;#############################################################################
=======
Soil Moisture Diagnostics

Author: Benjamin Mueller (LMU Munich, GER)
Project: ESA-CMUG project

Produces various general diagnostic plots and statistics for the 
reference data sets of the ESACCI Project

>>>>>>> 0ce21c62
"""

# Basic Python packages
import sys
from copy import copy

# Add subfolder of the diagnostics to the path
sys.path.append('./diag_scripts/aux/LMU_ESACCI-diagnostics/')

from esmval_lib import ESMValProject

# Import full diagnostic routines
from sm_diagnostic import SoilMoistureDiagnostic


def main(project_info):
    """
    project_info : dict
        dictionary with project info
    """
    print(">>>>>>>> sm_ESACCI.py is running! <<<<<<<<<<<<")

# A_laue_ax+
    E = ESMValProject(project_info)

    verbosity = E.get_verbosity()
    diag_script = E.get_diag_script_name()

    E.write_references(diag_script,              # diag script name
                       ["A_muel_bn"],            # authors
                       [""],                     # contributors
                       [""],                     # diag_references
                       ["E_esacci-sm"],          # obs_references
                       ["P_cmug"],               # proj_references
                       project_info,
                       verbosity,
                       False)
# A_laue_ax-

    Diag = None

    for v in range(len(project_info['RUNTIME']['currDiag'].get_variables())):

        # read variable
        variable = project_info['RUNTIME']['currDiag'].get_variables()[v]

        # check if variable fits to diagnostics
        if variable == 'sm':

            model_filelist = ESMValProject(project_info).\
                get_clim_model_filenames(variable=variable)

            # only models are read
            for inc in range(len(project_info['MODELS'])):

                model = project_info['MODELS'][inc]

                # only for non-reference models

                Mod_L1 = model.model_line.split()[1]
                Ref_L1 = \
                    project_info['RUNTIME']['currDiag'].variables[v].ref_model

                if not Mod_L1 == Ref_L1:

                    model_filename = model_filelist[Mod_L1]
                    reference_filename = model_filelist[Ref_L1]

                    # copy old data to provide data that is needed again
                    D_old = copy(Diag)

                    # initialize diagnostic
                    Diag = SoilMoistureDiagnostic()
                    # provide project_info to diagnostic
                    Diag.set_info(project_info, model, variable,
                                  reference_filename, model_filename,
                                  project_info['RUNTIME']['currDiag'].
                                  diag_script_cfg)
                    # reuse region info
                    if D_old is not None:
                        if "_regions" in D_old.__dict__.keys():
                            Diag._regions = D_old._regions
                    del(D_old)
                    # load the data
                    Diag.load_data()
                    # run the diagnostics defined by the import
                    Diag.run_diagnostic()
                    # write the results to the specific folder
                    Diag.write_data(project_info['GLOBAL']['write_plots'])

        if len(model_filelist) > 2:
            print("   Overview for " + str(len(model_filelist)) + " models.")
            Diag.write_overview(project_info['GLOBAL']['write_plots'])

    print(">>>>>>>> ENDED SUCESSFULLY!! <<<<<<<<<<<<")
    print('')<|MERGE_RESOLUTION|>--- conflicted
+++ resolved
@@ -1,5 +1,4 @@
 """
-<<<<<<< HEAD
 ;;#############################################################################
 ;; Soil Moisture Diagnostics
 ;; Author: Benjamin Mueller (LMU Munich, GER)
@@ -28,16 +27,6 @@
 ;;    20160818-A_muel_bn: Routines written.
 ;;
 ;;#############################################################################
-=======
-Soil Moisture Diagnostics
-
-Author: Benjamin Mueller (LMU Munich, GER)
-Project: ESA-CMUG project
-
-Produces various general diagnostic plots and statistics for the 
-reference data sets of the ESACCI Project
-
->>>>>>> 0ce21c62
 """
 
 # Basic Python packages
