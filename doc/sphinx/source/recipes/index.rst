--- conflicted
+++ resolved
@@ -7,13 +7,10 @@
    recipe_clouds
    recipe_crem
    recipe_cvdp
+   recipe_ensclus
    recipe_flato13ipcc
+   recipe_miles
+   recipe_oceans
    recipe_perfmetrics
-   recipe_oceans
    recipe_runoff_et
-<<<<<<< HEAD
-   recipe_miles
-=======
-   recipe_ensclus
-   recipe_zmnam
->>>>>>> 0dd60ebe
+   recipe_zmnam