.. _recipes:

Recipes
-------

.. toctree::
   :maxdepth: 1

   recipe_autoassess_stratosphere
   recipe_capacity_factor
   recipe_clouds
   recipe_combined_climate_extreme_index
   recipe_combined_indices
   recipe_consecdrydays
   recipe_cox18nature
   recipe_crem
   recipe_cvdp
   recipe_diurnal_temperature_index
<<<<<<< HEAD
   recipe_emergent_constraints
=======
   recipe_ecs
>>>>>>> 38ff1291
   recipe_ensclus
   recipe_extreme_events
   recipe_flato13ipcc
   recipe_heatwaves_coldwaves
   recipe_hyint
   recipe_landcover
   recipe_miles
   recipe_modes_of_variability
   recipe_multimodel_products
   recipe_oceans
   recipe_perfmetrics
   recipe_quantilebias
   recipe_runoff_et
   recipe_rainfarm
   recipe_shapeselect
   recipe_smpi
   recipe_spei
   recipe_toymodel
   recipe_thermodyn_diagtool
   recipe_validation
   recipe_zmnam<|MERGE_RESOLUTION|>--- conflicted
+++ resolved
@@ -16,11 +16,8 @@
    recipe_crem
    recipe_cvdp
    recipe_diurnal_temperature_index
-<<<<<<< HEAD
    recipe_emergent_constraints
-=======
    recipe_ecs
->>>>>>> 38ff1291
    recipe_ensclus
    recipe_extreme_events
    recipe_flato13ipcc
