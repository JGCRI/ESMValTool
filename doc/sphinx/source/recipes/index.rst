--- conflicted
+++ resolved
@@ -9,9 +9,6 @@
    recipe_cvdp
    recipe_flato13ipcc
    recipe_perfmetrics
-<<<<<<< HEAD
    recipe_collins13ipcc
-=======
    recipe_oceans
->>>>>>> 6c72cc1a
    recipe_runoff_et