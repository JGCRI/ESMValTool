"""
Volume and z coordinate operations on data cubes.

Allows for selecting data subsets using certain volume bounds;
selecting depth or height regions; constructing volumetric averages;
"""
from copy import deepcopy

import logging

import iris
import numpy as np

logger = logging.getLogger(__name__)


def extract_volume(cube, z_min, z_max):
    """
    Subset a cube based on a range of values in the z-coordinate.

    Function that subsets a cube on a box (z_min, z_max)
    This function is a restriction of masked_cube_lonlat();
    Note that this requires the requested z-coordinate range to be the
    same sign as the iris cube. ie, if the cube has z-coordinate as
    negative, then z_min and z_max need to be negative numbers.

    Parameters
    ----------
    cube: iris.cube.Cube
        input cube.
    z_min: float
        minimum depth to extract.
    z_max: float
        maximum depth to extract.

    Returns
    -------
    iris.cube.Cube
        z-coord extracted cube.
    """
    if z_min > z_max:
        # minimum is below maximum, so switch them around
        zmax = float(z_min)
        zmin = float(z_max)
    else:
        zmax = float(z_max)
        zmin = float(z_min)

    z_constraint = iris.Constraint(
        coord_values={
            cube.coord(axis='Z'): lambda cell: zmin < cell.point < zmax})

    return cube.extract(z_constraint)


def _create_cube_time(src_cube, data, times):
    """
    Generate a new cube with the volume averaged data.

    The resultant cube is seeded with `src_cube` metadata and coordinates,
    excluding any source coordinates that span the associated vertical
    dimension. The `times` of interpolation are used along with the
    associated source cube time coordinate metadata to add a new
    time coordinate to the resultant cube.

    Based on the _create_cube method from _regrid.py.

    Parameters
    ----------
    src_cube : cube
        The source cube that was vertically interpolated.
    data : array
        The payload resulting from interpolating the source cube
        over the specified times.
    times : array
        The array of times.

    Returns
    -------
    cube

    .. note::

        If there is only one level of interpolation, the resultant cube
        will be collapsed over the associated vertical dimension, and a
        scalar vertical coordinate will be added.

    """
    # Get the source cube vertical coordinate and associated dimension.
    src_times = src_cube.coord('time')
    t_dim, = src_cube.coord_dims(src_times)

    if data.shape[t_dim] != len(times):
        emsg = ('Mismatch between data and times for data dimension {!r}, '
                'got data shape {!r} with times shape {!r}.')
        raise ValueError(emsg.format(t_dim, data.shape, times.shape))

    # Construct the resultant cube with the interpolated data
    # and the source cube metadata.
    kwargs = deepcopy(src_cube.metadata)._asdict()
    result = iris.cube.Cube(data, **kwargs)

    # Add the appropriate coordinates to the cube, excluding
    # any coordinates that span the z-dimension of interpolation.
    for coord in src_cube.dim_coords:
        [dim] = src_cube.coord_dims(coord)
        if dim != t_dim:
            result.add_dim_coord(coord.copy(), dim)

    for coord in src_cube.aux_coords:
        dims = src_cube.coord_dims(coord)
        if t_dim not in dims:
            result.add_aux_coord(coord.copy(), dims)

    for coord in src_cube.derived_coords:
        dims = src_cube.coord_dims(coord)
        if t_dim not in dims:
            result.add_aux_coord(coord.copy(), dims)

    # Construct the new vertical coordinate for the interpolated
    # z-dimension, using the associated source coordinate metadata.
    kwargs = deepcopy(src_times._as_defn())._asdict()

    try:
        coord = iris.coords.DimCoord(times, **kwargs)
        result.add_dim_coord(coord, t_dim)
    except ValueError:
        coord = iris.coords.AuxCoord(times, **kwargs)
        result.add_aux_coord(coord, t_dim)

    return result


def calculate_volume(cube):
    """
    Calculate volume from a cube.

    This function is used when the volume netcdf fx_files can't be found.

    Parameters
    ----------
    cube: iris.cube.Cube
        input cube.

    Returns
    -------
    float
        grid volume.
    """
    # ####
    # Load depth field and figure out which dim is which.
    depth = cube.coord(axis='z')
    z_dim = cube.coord_dims(cube.coord(axis='z'))[0]

    # ####
    # Load z direction thickness
    thickness = depth.bounds[..., 1] - depth.bounds[..., 0]

    # ####
    # Calculate grid volume:
    area = iris.analysis.cartography.area_weights(cube)
    if thickness.ndim == 1 and z_dim == 1:
        grid_volume = area * thickness[None, :, None, None]
    if thickness.ndim == 4 and z_dim == 1:
        grid_volume = area * thickness[:, :]

    return grid_volume


def volume_statistics(
        cube,
        operator,
        fx_files=None):
    """
    Apply a statistical operation over a volume.

    The volume average is weighted acoording to the cell volume. Cell volume
    is calculated from iris's cartography tool multiplied by the cell
    thickness.

    Parameters
    ----------
        cube: iris.cube.Cube
            Input cube.
        operator: str
<<<<<<< HEAD
            The operation to apply to the cube.
=======
            The operation to apply to the cube, options are: 'mean'.
>>>>>>> 4782b110
        fx_files: dict
            dictionary of field:filename for the fx_files

    Returns
    -------
    iris.cube.Cube
        collapsed cube.

    Raises
    ------
    ValueError
        if input cube shape differs from grid volume cube shape.
    """
    # TODO: Test sigma coordinates.
    # TODO: Add other operations.

    # ####
    # Load z coordinate field and figure out which dim is which.
    t_dim = cube.coord_dims('time')[0]

    grid_volume_found = False
    grid_volume = None
    if fx_files:
        for key, fx_file in fx_files.items():
            if fx_file is None:
                continue
            logger.info('Attempting to load %s from file: %s', key, fx_file)
            fx_cube = iris.load_cube(fx_file)

            grid_volume = fx_cube.data
            grid_volume_found = True
            cube_shape = cube.data.shape

    if not grid_volume_found:
        grid_volume = calculate_volume(cube)

    # Check whether the dimensions are right.
    if cube.data.ndim == 4 and grid_volume.ndim == 3:
        grid_volume = np.tile(grid_volume,
                              [cube_shape[0], 1, 1, 1])

    if cube.data.shape != grid_volume.shape:
        raise ValueError('Cube shape ({}) doesn`t match grid volume shape '
                         '({})'.format(cube.data.shape, grid_volume.shape))

    # #####
    # Calculate global volume weighted average
    result = []
    # #####
    # iterate over time and z-coordinate dimensions.
    for time_itr in range(cube.shape[t_dim]):
        # ####
        # create empty output arrays
        column = []
        depth_volume = []

        # ####
        # iterate over time and z-coordinate dimensions.
        for z_itr in range(cube.shape[1]):
            # ####
            # Calculate weighted mean for this time and layer
            if operator == 'mean':
                total = cube[time_itr, z_itr].collapsed(
                    [cube.coord(axis='z'),
                     'longitude', 'latitude'],
                    iris.analysis.MEAN,
                    weights=grid_volume[time_itr, z_itr]).data
            else:
                raise ValueError('Volume operator ({}) not '
                                 'recognised.'.format(operator))
            column.append(total)

            try:
                layer_vol = np.ma.masked_where(
                    cube[time_itr, z_itr].data.mask,
                    grid_volume[time_itr, z_itr]).sum()

            except AttributeError:
                # ####
                # No mask in the cube data.
                layer_vol = grid_volume.sum()
            depth_volume.append(layer_vol)
        # ####
        # Calculate weighted mean over the water volumn
        result.append(np.average(column, weights=depth_volume))

    # ####
    # Send time series and dummy cube to cube creating tool.
    times = np.array(cube.coord('time').points.astype(float))
    result = np.array(result)

    # #####
    # Create a small dummy output array for the output cube
    if operator == 'mean':
        src_cube = cube[:2, :2].collapsed([cube.coord(axis='z'),
                                           'longitude', 'latitude'],
                                          iris.analysis.MEAN,
                                          weights=grid_volume[:2, :2], )

    return _create_cube_time(src_cube, result, times)


def depth_integration(cube):
    """
    Determine the total sum over the vertical component.

    Requires a 3D cube. The z-coordinate
    integration is calculated by taking the sum in the z direction of the
    cell contents multiplied by the cell thickness.

    Arguments
    ---------
    cube: iris.cube.Cube
        input cube.

    Returns
    -------
    iris.cube.Cube
        collapsed cube.
    """
    # ####
    depth = cube.coord(axis='z')
    thickness = depth.bounds[..., 1] - depth.bounds[..., 0]

    if depth.ndim == 1:
        slices = [None for i in cube.shape]
        coord_dim = cube.coord_dims(cube.coord(axis='z'))[0]
        slices[coord_dim] = slice(None)
        thickness = np.abs(thickness[tuple(slices)])

    ones = np.ones_like(cube.data)

    weights = thickness * ones

    result = cube.collapsed(cube.coord(axis='z'), iris.analysis.SUM,
                            weights=weights)

    result.rename('Depth_integrated_' + str(cube.name()))
    # result.units = Unit('m') * result.units # This doesn't work:
    # TODO: Change units on cube to reflect 2D concentration (not 3D)
    # Waiting for news from iris community.
    return result


def extract_transect(cube, latitude=None, longitude=None):
    """
    Extract data along a line of constant latitude or longitude.

    Both arguments, latitude and longitude, are treated identically.
    Either argument can be a single float, or a pair of floats, or can be
    left empty.
    The single float indicates the latitude or longitude along which the
    transect should be extracted.
    A pair of floats indicate the range that the transect should be
    extracted along the secondairy axis.

    For instance `'extract_transect(cube, longitude=-28)'` will produce a
    transect along 28 West.

    Also, `'extract_transect(cube, longitude=-28, latitude=[-50, 50])'` will
    produce a transect along 28 West  between 50 south and 50 North.

    This function is not yet implemented for irregular arrays - instead
    try the extract_trajectory function, but note that it is currently
    very slow. Alternatively, use the regrid preprocessor to regrid along
    a regular grid and then extract the transect.

    Parameters
    ----------
    cube: iris.cube.Cube
        input cube.
    latitude: None, float or [float, float], optional
        transect latiude or range.
    longitude:  None, float or [float, float], optional
        transect longitude or range.

    Returns
    -------
    iris.cube.Cube
        collapsed cube.

    Raises
    ------
    ValueError
        slice extraction not implemented for irregular grids.
    ValueError
        latitude and longitute are both floats or lists; not allowed
        to slice on both axes at the same time.
    """
    # ###
    coord_dim2 = False
    second_coord_range = False
    lats = cube.coord('latitude')
    lons = cube.coord('longitude')

    if lats.ndim == 2:
        raise ValueError(
            'extract_slice: Not implemented for irregular arrays!'
            + '\nTry regridding the data first.')

    if isinstance(latitude, float) and isinstance(longitude, float):
        raise ValueError(
            'extract_slice: Cant slice along lat and lon at the same time'
        )

    if isinstance(latitude, list) and isinstance(longitude, list):
        raise ValueError(
            'extract_slice: Can\'t reduce lat and lon at the same time'
        )

    for dim_name, dim_cut, coord in zip(['latitude', 'longitude'],
                                        [latitude, longitude], [lats, lons]):
        # ####
        # Look for the first coordinate.
        if isinstance(dim_cut, float):
            coord_index = coord.nearest_neighbour_index(dim_cut)
            coord_dim = cube.coord_dims(dim_name)[0]

        # ####
        # Look for the second coordinate.
        if isinstance(dim_cut, list):
            coord_dim2 = cube.coord_dims(dim_name)[0]
            second_coord_range = [coord.nearest_neighbour_index(dim_cut[0]),
                                  coord.nearest_neighbour_index(dim_cut[1])]
    # ####
    # Extracting the line of constant longitude/latitude
    slices = [slice(None) for i in cube.shape]
    slices[coord_dim] = coord_index

    if second_coord_range:
        slices[coord_dim2] = slice(second_coord_range[0],
                                   second_coord_range[1])
    return cube[tuple(slices)]


def extract_trajectory(cube, latitudes, longitudes, number_points=2):
    """
    Extract data along a trajectory.

    latitudes and longitudes are the pairs of coordinates for two points.
    number_points is the number of points between the two points.

    This version uses the expensive interpolate method, but it may be
    necceasiry for irregular grids.

    If only two latitude and longitude coordinates are given,
    extract_trajectory will produce a cube will extrapolate along a line
    bewteen those two points, and will add `number_points` points between
    the two corners.

    If more than two points are provided, then
    extract_trajectory will produce a cube which has extrapolated the data
    of the cube to those points, and `number_points` is not needed.

    Parameters
    ----------
    cube: iris.cube.Cube
        input cube.
    latitudes: list
        list of latitude coordinates (floats).
    longitudes: list
        list of longitude coordinates (floats).
    number_points: int
        number of points to extrapolate (optional).

    Returns
    -------
    iris.cube.Cube
        collapsed cube.

    Raises
    ------
    ValueError
        if latitude and longitude have different dimensions.
    """
    from iris.analysis.trajectory import interpolate

    if len(latitudes) != len(longitudes):
        raise ValueError(
            'Longitude & Latitude coordinates have different lengths'
        )

    if len(latitudes) == len(longitudes) == 2:
        minlat, maxlat = np.min(latitudes), np.max(latitudes)
        minlon, maxlon = np.min(longitudes), np.max(longitudes)

        longitudes = np.linspace(minlat, maxlat, num=number_points)
        latitudes = np.linspace(minlon, maxlon, num=number_points)

    points = [('latitude', latitudes), ('longitude', longitudes)]
    interpolated_cube = interpolate(cube, points)  # Very slow!
    return interpolated_cube<|MERGE_RESOLUTION|>--- conflicted
+++ resolved
@@ -183,11 +183,7 @@
         cube: iris.cube.Cube
             Input cube.
         operator: str
-<<<<<<< HEAD
-            The operation to apply to the cube.
-=======
             The operation to apply to the cube, options are: 'mean'.
->>>>>>> 4782b110
         fx_files: dict
             dictionary of field:filename for the fx_files
 
