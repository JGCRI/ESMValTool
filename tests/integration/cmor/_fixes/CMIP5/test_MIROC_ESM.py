--- conflicted
+++ resolved
@@ -30,20 +30,6 @@
         self.assertEqual(cube.units, Unit('J'))
 
 
-<<<<<<< HEAD
-=======
-class TestGpp(unittest.TestCase):
-    def setUp(self):
-        self.cube = Cube([1.0], var_name='gpp', units='J')
-        self.fix = gpp()
-
-    def test_fix_metadata(self):
-        cube = self.fix.fix_metadata([self.cube])[0]
-        self.assertEqual(cube.data[0], 1)
-        self.assertEqual(cube.units, Unit('g m-2 day-1'))
-
-
->>>>>>> aff2c10b
 class TestAll(unittest.TestCase):
     def setUp(self):
         self.cube = Cube([[1.0, 2.0], [3.0, 4.0]], var_name='co2', units='J')
